--- conflicted
+++ resolved
@@ -61,13 +61,8 @@
 }
 
 func newHTTPServer() *shttp.Server {
-<<<<<<< HEAD
-	httpserver := shttp.NewServer(defaultHostID, common.AnalyzerService, host, port, nil, nil)
+	httpserver := shttp.NewServer(defaultHostID, "test", host, port, nil, nil)
 	httpserver.Start()
-=======
-	httpserver := shttp.NewServer(defaultHostID, "test", host, port, nil)
-	httpserver.ListenAndServe()
->>>>>>> 10c4b6bd
 	return httpserver
 }
 
