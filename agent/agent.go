--- conflicted
+++ resolved
@@ -33,11 +33,6 @@
 	ondemand "github.com/skydive-project/skydive/flow/ondemand/server"
 	"github.com/skydive-project/skydive/graffiti/graph"
 	"github.com/skydive-project/skydive/graffiti/pod"
-<<<<<<< HEAD
-=======
-	"github.com/skydive-project/skydive/graffiti/service"
-	ge "github.com/skydive-project/skydive/gremlin/traversal"
->>>>>>> 10c4b6bd
 	shttp "github.com/skydive-project/skydive/http"
 	"github.com/skydive-project/skydive/logging"
 	"github.com/skydive-project/skydive/ondemand/server"
@@ -61,36 +56,6 @@
 	tidMapper           *topology.TIDMapper
 }
 
-<<<<<<< HEAD
-=======
-// NewAnalyzerStructClientPool creates a new http WebSocket client Pool
-// with authentication
-func NewAnalyzerStructClientPool(authOpts *shttp.AuthenticationOpts) (*ws.StructClientPool, error) {
-	pool := ws.NewStructClientPool("AnalyzerClientPool", ws.PoolOpts{})
-
-	addresses, err := config.GetAnalyzerServiceAddresses()
-	if err != nil {
-		return nil, fmt.Errorf("Unable to get the analyzers list: %s", err)
-	}
-
-	if len(addresses) == 0 {
-		logging.GetLogger().Info("Agent is running in standalone mode")
-		return pool, nil
-	}
-
-	for _, sa := range addresses {
-		url := config.GetURL("ws", sa.Addr, sa.Port, "/ws/agent/topology")
-		c, err := config.NewWSClient(config.AgentService, url, websocket.ClientOpts{AuthOpts: authOpts, Protocol: websocket.ProtobufProtocol})
-		if err != nil {
-			return nil, err
-		}
-		pool.AddClient(c)
-	}
-
-	return pool, nil
-}
-
->>>>>>> 10c4b6bd
 // Status agent object
 //
 // Status describes the status of an agent
@@ -155,16 +120,7 @@
 	}
 
 	hostID := config.GetString("host_id")
-<<<<<<< HEAD
-	g := graph.NewGraph(hostID, backend, common.AgentService)
-=======
-	service := service.Service{ID: hostID, Type: config.AgentService}
-
-	g := graph.NewGraph(hostID, backend, service.Type)
-
-	tm := topology.NewTIDMapper(g)
-	tm.Start()
->>>>>>> 10c4b6bd
+	g := graph.NewGraph(hostID, backend, config.AgentService)
 
 	apiAuthBackendName := config.GetString("agent.auth.api.backend")
 	apiAuthBackend, err := config.NewAuthenticationBackendByName(apiAuthBackendName)
@@ -214,7 +170,7 @@
 	}
 
 	listenAddr := config.GetString("agent.listen")
-	pod, err := pod.NewPod(hostID, common.AgentService, listenAddr, "/ws/agent/topology", g, opts)
+	pod, err := pod.NewPod(hostID, config.AgentService, listenAddr, "/ws/agent/topology", g, opts)
 	if err != nil {
 		return nil, err
 	}
