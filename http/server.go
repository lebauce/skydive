--- conflicted
+++ resolved
@@ -196,15 +196,11 @@
 }
 
 // NewServer returns a new HTTP service for a service
-<<<<<<< HEAD
-func NewServer(host string, serviceType common.ServiceType, addr string, port int, tlsConfig *tls.Config, logger logging.Logger) *Server {
+func NewServer(host string, serviceType service.Type, addr string, port int, tlsConfig *tls.Config, logger logging.Logger) *Server {
 	if logger == nil {
 		logger = logging.GetLogger()
 	}
 
-=======
-func NewServer(host string, serviceType service.Type, addr string, port int, tlsConfig *tls.Config) *Server {
->>>>>>> 10c4b6bd
 	router := mux.NewRouter().StrictSlash(true)
 	router.Headers("X-Host-ID", host, "X-Service-Type", serviceType.String())
 
