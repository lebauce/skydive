/*
 * Copyright (C) 2017 Red Hat, Inc.
 *
 * Licensed under the Apache License, Version 2.0 (the "License");
 * you may not use this file except in compliance with the License.
 * You may obtain a copy ofthe License at
 *
 *     http://www.apache.org/licenses/LICENSE-2.0
 *
 * Unless required by applicable law or agreed to in writing, software
 * distributed under the License is distributed on an "AS IS" BASIS,
 * WITHOUT WARRANTIES OR CONDITIONS OF ANY KIND, either express or implied.
 * See the License for the specificlanguage governing permissions and
 * limitations under the License.
 *
 */

package hub

import (
	"net/url"
	"strings"
	"sync"
	"sync/atomic"

	"github.com/safchain/insanelock"

<<<<<<< HEAD
	"github.com/skydive-project/skydive/common"
=======
	"github.com/skydive-project/skydive/config"
>>>>>>> 10c4b6bd
	gcommon "github.com/skydive-project/skydive/graffiti/common"
	"github.com/skydive-project/skydive/graffiti/graph"
	"github.com/skydive-project/skydive/graffiti/service"
	gws "github.com/skydive-project/skydive/graffiti/websocket"
	"github.com/skydive-project/skydive/logging"
	"github.com/skydive-project/skydive/websocket"
	ws "github.com/skydive-project/skydive/websocket"
)

// ReplicatorPeer is a remote connection to another Graph server. Only modification
// of the local Graph made either by the local server, by an agent message or by an external
// client will be forwarded to the peer.
type ReplicatorPeer struct {
	ws.DefaultSpeakerEventHandler
	URL       *url.URL
	Graph     *graph.Graph
	opts      *websocket.ClientOpts
	wsspeaker ws.Speaker
	endpoint  *ReplicationEndpoint
}

type peerState struct {
	cnt int
}

// ReplicationEndpoint serves the local Graph and send local modification to its peers.
type ReplicationEndpoint struct {
	insanelock.RWMutex
	ws.DefaultSpeakerEventHandler
	in           ws.StructSpeakerPool
	out          *ws.StructClientPool
	peerStates   map[string]*peerState
	candidates   []*ReplicatorPeer
	Graph        *graph.Graph
	cached       *graph.CachedBackend
	replicateMsg atomic.Value
	wg           sync.WaitGroup
}

// OnConnected is called when the peer gets connected then the whole graph
// is send to initialize it.
func (p *ReplicatorPeer) OnConnected(c ws.Speaker) {
	p.endpoint.Lock()
	defer p.endpoint.Unlock()

	host := c.GetRemoteHost()
	if c.GetHost() == host {
		logging.GetLogger().Debugf("Disconnecting from %s since it's me", p.URL.String())
		c.Stop()
		return
	}

	p.Graph.RLock()
	defer p.Graph.RUnlock()

	state, ok := p.endpoint.peerStates[host]
	if !ok {
		state = &peerState{}
		p.endpoint.peerStates[host] = state
	}
	state.cnt++

	// disconnect as can be connected to the same host from different addresses.
	if state.cnt > 1 {
		logging.GetLogger().Debugf("Disconnecting from %s as already connected through %s", p.URL.String(), c.GetURL().String())
		c.Stop()
		return
	}

	msg := &gws.SyncMsg{
		Elements: p.Graph.Elements(),
	}

	p.wsspeaker.SendMessage(gws.NewStructMessage(gws.SyncMsgType, msg))

	p.endpoint.out.AddClient(c)
}

// OnDisconnected is called when the peer gets disconnected
func (p *ReplicatorPeer) OnDisconnected(c ws.Speaker) {
	p.endpoint.Lock()
	defer p.endpoint.Unlock()

	host := c.GetRemoteHost()
	if host == c.GetHost() {
		return
	}

	state := p.endpoint.peerStates[host]
	state.cnt--
	if state.cnt > 0 {
		return
	}

	origin := gcommon.ClientOrigin(c)
	if p.Graph.Origin() == origin {
		return
	}

	logging.GetLogger().Debugf("Peer unregistered, delete resources of %s", origin)

	p.Graph.Lock()
	gcommon.DelSubGraphOfOrigin(p.Graph, origin)
	p.Graph.Unlock()

	p.endpoint.out.RemoveClient(c)
	delete(p.endpoint.peerStates, host)
}

func (p *ReplicatorPeer) connect(wg *sync.WaitGroup) {
	defer wg.Done()

	logging.GetLogger().Infof("Connecting to peer: %s", p.URL.String())
<<<<<<< HEAD
	serviceType := common.ServiceType(strings.SplitN(p.Graph.Origin(), ".", 2)[0])
	wsClient := websocket.NewClient(p.Graph.GetHost(), serviceType, p.URL, *p.opts)
=======
	wsClient, err := config.NewWSClient(config.AnalyzerService, p.URL, websocket.ClientOpts{AuthOpts: p.AuthOpts})
	if err != nil {
		logging.GetLogger().Errorf("Failed to create client: %s", err)
		return
	}
>>>>>>> 10c4b6bd

	structClient := wsClient.UpgradeToStructSpeaker()
	// will trigger shttp.SpeakerEventHandler, so OnConnected
	structClient.AddEventHandler(p)

	// subscribe to the graph messages
	structClient.AddStructMessageHandler(p.endpoint, []string{gws.Namespace})

	p.wsspeaker = structClient
	p.wsspeaker.Start()
}

func (p *ReplicatorPeer) disconnect() {
	if p.wsspeaker != nil {
		p.wsspeaker.Stop()
	}
}

func (t *ReplicationEndpoint) addCandidate(addr string, port int, opts *websocket.ClientOpts) *ReplicatorPeer {
	url := common.MakeURL("ws", addr, port, "/ws/replication", opts.TLSConfig != nil)
	peer := &ReplicatorPeer{
		URL:      url,
		Graph:    t.Graph,
		opts:     opts,
		endpoint: t,
	}

	t.candidates = append(t.candidates, peer)
	return peer
}

// ConnectPeers starts a goroutine connecting all the peers.
func (t *ReplicationEndpoint) ConnectPeers() {
	t.RLock()
	defer t.RUnlock()

	for _, candidate := range t.candidates {
		t.wg.Add(1)
		go candidate.connect(&t.wg)
	}
}

// DisconnectPeers disconnects all the peers and wait until all disconnected.
func (t *ReplicationEndpoint) DisconnectPeers() {
	t.RLock()
	defer t.RUnlock()

	for _, candidate := range t.candidates {
		candidate.disconnect()
	}
	t.wg.Wait()
}

// OnStructMessage is triggered by message coming from an other peer.
func (t *ReplicationEndpoint) OnStructMessage(c ws.Speaker, msg *ws.StructMessage) {
	if c.GetRemoteHost() == t.Graph.GetHost() {
		logging.GetLogger().Debugf("Ignore message from myself(%s), %s", c.GetURL().String())
		return
	}

	msgType, obj, err := gws.UnmarshalMessage(msg)
	if err != nil {
		logging.GetLogger().Errorf("Graph: Unable to parse the event %v: %s", msg, err)
		return
	}

	t.Graph.Lock()
	defer t.Graph.Unlock()

	t.replicateMsg.Store(false)
	defer t.replicateMsg.Store(true)

	// replicated graph, do not used persistent backend, another hub will handle this
	t.cached.SetMode(graph.CacheOnlyMode)
	defer t.cached.SetMode(graph.DefaultMode)

	switch msgType {
	case gws.SyncMsgType:
		r := obj.(*gws.SyncMsg)

		for _, n := range r.Nodes {
			if t.Graph.GetNode(n.ID) == nil {
				if err := t.Graph.NodeAdded(n); err != nil {
					logging.GetLogger().Errorf("%s, %+v", err, n)
				}
			}
		}
		for _, e := range r.Edges {
			if t.Graph.GetEdge(e.ID) == nil {
				if err := t.Graph.EdgeAdded(e); err != nil {
					logging.GetLogger().Errorf("%s, %+v", err, e)
				}
			}
		}
	case gws.NodeUpdatedMsgType:
		err = t.Graph.NodeUpdated(obj.(*graph.Node))
	case gws.NodeDeletedMsgType:
		err = t.Graph.NodeDeleted(obj.(*graph.Node))
	case gws.NodeAddedMsgType:
		err = t.Graph.NodeAdded(obj.(*graph.Node))
	case gws.EdgeUpdatedMsgType:
		err = t.Graph.EdgeUpdated(obj.(*graph.Edge))
	case gws.EdgeDeletedMsgType:
		if err = t.Graph.EdgeDeleted(obj.(*graph.Edge)); err == graph.ErrEdgeNotFound {
			return
		}
	case gws.EdgeAddedMsgType:
		err = t.Graph.EdgeAdded(obj.(*graph.Edge))
	}

	if err != nil {
		logging.GetLogger().Errorf("Error while processing message type %s from %s: %s", msgType, c.GetRemoteHost(), err)
	}
}

// SendToPeers sends the message to all the peers
func (t *ReplicationEndpoint) notifyPeers(msg *ws.StructMessage) {
	t.in.BroadcastMessage(msg)
	t.out.BroadcastMessage(msg)
}

// OnNodeUpdated graph node updated event. Implements the EventListener interface.
func (t *ReplicationEndpoint) OnNodeUpdated(n *graph.Node) {
	if t.replicateMsg.Load() == true {
		msg := gws.NewStructMessage(gws.NodeUpdatedMsgType, n)
		t.notifyPeers(msg)
	}
}

// OnNodeAdded graph node added event. Implements the EventListener interface.
func (t *ReplicationEndpoint) OnNodeAdded(n *graph.Node) {
	if t.replicateMsg.Load() == true {
		msg := gws.NewStructMessage(gws.NodeAddedMsgType, n)
		t.notifyPeers(msg)
	}
}

// OnNodeDeleted graph node deleted event. Implements the EventListener interface.
func (t *ReplicationEndpoint) OnNodeDeleted(n *graph.Node) {
	if t.replicateMsg.Load() == true {
		msg := gws.NewStructMessage(gws.NodeDeletedMsgType, n)
		t.notifyPeers(msg)
	}
}

// OnEdgeUpdated graph edge updated event. Implements the EventListener interface.
func (t *ReplicationEndpoint) OnEdgeUpdated(e *graph.Edge) {
	if t.replicateMsg.Load() == true {
		msg := gws.NewStructMessage(gws.EdgeUpdatedMsgType, e)
		t.notifyPeers(msg)
	}
}

// OnEdgeAdded graph edge added event. Implements the EventListener interface.
func (t *ReplicationEndpoint) OnEdgeAdded(e *graph.Edge) {
	if t.replicateMsg.Load() == true {
		msg := gws.NewStructMessage(gws.EdgeAddedMsgType, e)
		t.notifyPeers(msg)
	}
}

// OnEdgeDeleted graph edge deleted event. Implements the EventListener interface.
func (t *ReplicationEndpoint) OnEdgeDeleted(e *graph.Edge) {
	if t.replicateMsg.Load() == true {
		msg := gws.NewStructMessage(gws.EdgeDeletedMsgType, e)
		t.notifyPeers(msg)
	}
}

// GetSpeakers return both incoming and outgoing speakers
func (t *ReplicationEndpoint) GetSpeakers() []ws.Speaker {
	return append(t.in.GetSpeakers(), t.out.GetSpeakers()...)
}

// OnConnected is called when an incoming peer got connected.
func (t *ReplicationEndpoint) OnConnected(c ws.Speaker) {
	t.Lock()
	defer t.Unlock()

	host := c.GetRemoteHost()
	if host == c.GetHost() {
		logging.GetLogger().Debugf("Disconnect %s since it's me", host)
		c.Stop()
		return
	}

	state, ok := t.peerStates[host]
	if !ok {
		state = &peerState{}
		t.peerStates[host] = state
	}
	state.cnt++

	if state.cnt > 1 {
		logging.GetLogger().Debugf("Disconnecting %s from %s as already connected", host, c.GetURL())
		c.Stop()
		return
	}

	// subscribe to websocket structured messages
	c.(*ws.StructSpeaker).AddStructMessageHandler(t, []string{gws.Namespace})

	t.Graph.RLock()
	defer t.Graph.RUnlock()

	msg := &gws.SyncMsg{
		Elements: t.Graph.Elements(),
	}

	c.SendMessage(gws.NewStructMessage(gws.SyncMsgType, msg))
}

// OnDisconnected is called when an incoming peer got disconnected.
func (t *ReplicationEndpoint) OnDisconnected(c ws.Speaker) {
	t.Lock()
	defer t.Unlock()

	host := c.GetRemoteHost()
	if host == c.GetHost() {
		return
	}

	state := t.peerStates[host]
	state.cnt--
	if state.cnt > 0 {
		return
	}

	origin := gcommon.ClientOrigin(c)
	if t.Graph.Origin() == origin {
		return
	}

	logging.GetLogger().Debugf("Peer unregistered, delete resources of %s", origin)

	t.Graph.Lock()
	gcommon.DelSubGraphOfOrigin(t.Graph, origin)
	t.Graph.Unlock()

	delete(t.peerStates, host)
}

// NewReplicationEndpoint returns a new server to be used by other analyzers for replication.
<<<<<<< HEAD
func NewReplicationEndpoint(pool ws.StructSpeakerPool, opts *websocket.ClientOpts, cached *graph.CachedBackend, g *graph.Graph, peers []common.ServiceAddress) (*ReplicationEndpoint, error) {
=======
func NewReplicationEndpoint(pool ws.StructSpeakerPool, auth *shttp.AuthenticationOpts, cached *graph.CachedBackend, g *graph.Graph, peers []service.Address) (*ReplicationEndpoint, error) {
>>>>>>> 10c4b6bd
	t := &ReplicationEndpoint{
		Graph:      g,
		cached:     cached,
		in:         pool,
		out:        ws.NewStructClientPool("ReplicationEndpoint", ws.PoolOpts{}),
		peerStates: make(map[string]*peerState),
	}
	t.replicateMsg.Store(true)

	for _, sa := range peers {
		t.addCandidate(sa.Addr, sa.Port, opts)
	}

	pool.AddEventHandler(t)

	// subscribe to the local graph event
	g.AddEventListener(t)

	return t, nil
}<|MERGE_RESOLUTION|>--- conflicted
+++ resolved
@@ -25,15 +25,11 @@
 
 	"github.com/safchain/insanelock"
 
-<<<<<<< HEAD
-	"github.com/skydive-project/skydive/common"
-=======
-	"github.com/skydive-project/skydive/config"
->>>>>>> 10c4b6bd
 	gcommon "github.com/skydive-project/skydive/graffiti/common"
 	"github.com/skydive-project/skydive/graffiti/graph"
 	"github.com/skydive-project/skydive/graffiti/service"
 	gws "github.com/skydive-project/skydive/graffiti/websocket"
+	"github.com/skydive-project/skydive/http"
 	"github.com/skydive-project/skydive/logging"
 	"github.com/skydive-project/skydive/websocket"
 	ws "github.com/skydive-project/skydive/websocket"
@@ -143,16 +139,8 @@
 	defer wg.Done()
 
 	logging.GetLogger().Infof("Connecting to peer: %s", p.URL.String())
-<<<<<<< HEAD
-	serviceType := common.ServiceType(strings.SplitN(p.Graph.Origin(), ".", 2)[0])
+	serviceType := service.Type(strings.SplitN(p.Graph.Origin(), ".", 2)[0])
 	wsClient := websocket.NewClient(p.Graph.GetHost(), serviceType, p.URL, *p.opts)
-=======
-	wsClient, err := config.NewWSClient(config.AnalyzerService, p.URL, websocket.ClientOpts{AuthOpts: p.AuthOpts})
-	if err != nil {
-		logging.GetLogger().Errorf("Failed to create client: %s", err)
-		return
-	}
->>>>>>> 10c4b6bd
 
 	structClient := wsClient.UpgradeToStructSpeaker()
 	// will trigger shttp.SpeakerEventHandler, so OnConnected
@@ -172,7 +160,7 @@
 }
 
 func (t *ReplicationEndpoint) addCandidate(addr string, port int, opts *websocket.ClientOpts) *ReplicatorPeer {
-	url := common.MakeURL("ws", addr, port, "/ws/replication", opts.TLSConfig != nil)
+	url := http.MakeURL("ws", addr, port, "/ws/replication", opts.TLSConfig != nil)
 	peer := &ReplicatorPeer{
 		URL:      url,
 		Graph:    t.Graph,
@@ -396,11 +384,7 @@
 }
 
 // NewReplicationEndpoint returns a new server to be used by other analyzers for replication.
-<<<<<<< HEAD
-func NewReplicationEndpoint(pool ws.StructSpeakerPool, opts *websocket.ClientOpts, cached *graph.CachedBackend, g *graph.Graph, peers []common.ServiceAddress) (*ReplicationEndpoint, error) {
-=======
-func NewReplicationEndpoint(pool ws.StructSpeakerPool, auth *shttp.AuthenticationOpts, cached *graph.CachedBackend, g *graph.Graph, peers []service.Address) (*ReplicationEndpoint, error) {
->>>>>>> 10c4b6bd
+func NewReplicationEndpoint(pool ws.StructSpeakerPool, opts *websocket.ClientOpts, cached *graph.CachedBackend, g *graph.Graph, peers []service.Address) (*ReplicationEndpoint, error) {
 	t := &ReplicationEndpoint{
 		Graph:      g,
 		cached:     cached,
