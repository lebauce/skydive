--- conflicted
+++ resolved
@@ -18,25 +18,16 @@
 package hub
 
 import (
-<<<<<<< HEAD
 	"crypto/tls"
 
 	etcd "github.com/coreos/etcd/client"
 
-	"github.com/skydive-project/skydive/common"
 	api "github.com/skydive-project/skydive/graffiti/api/server"
-=======
->>>>>>> 10c4b6bd
 	gc "github.com/skydive-project/skydive/graffiti/common"
 	etcdserver "github.com/skydive-project/skydive/graffiti/etcd/server"
 	"github.com/skydive-project/skydive/graffiti/graph"
 	"github.com/skydive-project/skydive/graffiti/graph/traversal"
-<<<<<<< HEAD
-=======
 	"github.com/skydive-project/skydive/graffiti/service"
-	"github.com/skydive-project/skydive/graffiti/validator"
-	ge "github.com/skydive-project/skydive/gremlin/traversal"
->>>>>>> 10c4b6bd
 	shttp "github.com/skydive-project/skydive/http"
 	"github.com/skydive-project/skydive/logging"
 	"github.com/skydive-project/skydive/websocket"
@@ -53,7 +44,7 @@
 	StatusReporter      api.StatusReporter
 	APIAuthBackend      shttp.AuthenticationBackend
 	ClusterAuthBackend  shttp.AuthenticationBackend
-	Peers               []common.ServiceAddress
+	Peers               []service.Address
 	TLSConfig           *tls.Config
 	EtcdKeysAPI         etcd.KeysAPI
 	Logger              logging.Logger
@@ -169,22 +160,10 @@
 }
 
 // NewHub returns a new hub
-<<<<<<< HEAD
-func NewHub(id string, serviceType common.ServiceType, listen string, g *graph.Graph, cached *graph.CachedBackend, podEndpoint string, opts Opts) (*Hub, error) {
-	service := common.Service{ID: id, Type: serviceType}
-
-	sa, err := common.ServiceAddressFromString(listen)
-	if err != nil {
-		return nil, err
-=======
-func NewHub(server *shttp.Server, g *graph.Graph, cached *graph.CachedBackend, apiAuthBackend, clusterAuthBackend shttp.AuthenticationBackend, clusterAuthOptions *shttp.AuthenticationOpts, podEndpoint string, peers []service.Address, opts Opts) (*Hub, error) {
-	var embeddedEtcd *etcdserver.EmbeddedServer
-	var err error
-	if opts.EtcdServerOpts != nil {
-		if embeddedEtcd, err = etcdserver.NewEmbeddedServer(*opts.EtcdServerOpts); err != nil {
-			return nil, err
-		}
->>>>>>> 10c4b6bd
+func NewHub(id string, serviceType service.Type, listen string, g *graph.Graph, cached *graph.CachedBackend, podEndpoint string, opts Opts) (*Hub, error) {
+	sa, err := service.AddressFromString(listen)
+	if err != nil {
+		return nil, err
 	}
 
 	tr := traversal.NewGremlinTraversalParser()
@@ -193,7 +172,7 @@
 		opts.Logger = logging.GetLogger()
 	}
 
-	httpServer := shttp.NewServer(service.ID, service.Type, sa.Addr, sa.Port, opts.TLSConfig, opts.Logger)
+	httpServer := shttp.NewServer(id, serviceType, sa.Addr, sa.Port, opts.TLSConfig, opts.Logger)
 
 	newWSServer := func(endpoint string, authBackend shttp.AuthenticationBackend) *websocket.Server {
 		opts := opts.WebsocketOpts
@@ -221,7 +200,8 @@
 	subscriberWSServer := websocket.NewStructServer(newWSServer("/ws/subscriber", opts.APIAuthBackend))
 	gc.NewSubscriberEndpoint(subscriberWSServer, g, tr)
 
-	apiServer, err := api.NewAPI(httpServer, opts.EtcdKeysAPI, opts.Version, service, opts.APIAuthBackend, opts.Validator)
+	hubService := service.Service{ID: id, Type: serviceType}
+	apiServer, err := api.NewAPI(httpServer, opts.EtcdKeysAPI, opts.Version, hubService, opts.APIAuthBackend, opts.Validator)
 	if err != nil {
 		return nil, err
 	}
