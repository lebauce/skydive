--- conflicted
+++ resolved
@@ -24,21 +24,11 @@
 	"syscall"
 	"time"
 
-<<<<<<< HEAD
-	"github.com/skydive-project/skydive/common"
-	api "github.com/skydive-project/skydive/graffiti/api/server"
-=======
-	api "github.com/skydive-project/skydive/api/server"
->>>>>>> 10c4b6bd
 	etcdclient "github.com/skydive-project/skydive/graffiti/etcd/client"
 	etcdserver "github.com/skydive-project/skydive/graffiti/etcd/server"
 	"github.com/skydive-project/skydive/graffiti/graph"
 	"github.com/skydive-project/skydive/graffiti/hub"
-<<<<<<< HEAD
-=======
 	"github.com/skydive-project/skydive/graffiti/service"
-	ge "github.com/skydive-project/skydive/gremlin/traversal"
->>>>>>> 10c4b6bd
 	shttp "github.com/skydive-project/skydive/http"
 	"github.com/skydive-project/skydive/logging"
 	"github.com/skydive-project/skydive/websocket"
@@ -59,6 +49,8 @@
 	pongTimeout      int
 )
 
+const hubServiceType = service.Type("Hub")
+
 // HubCmd describes the graffiti hub command
 var HubCmd = &cobra.Command{
 	Use:          "hub",
@@ -68,15 +60,6 @@
 	Run: func(cmd *cobra.Command, args []string) {
 		logging.GetLogger().Noticef("Graffiti hub starting...")
 
-<<<<<<< HEAD
-=======
-		sa, err := service.AddressFromString(hubListen)
-		if err != nil {
-			logging.GetLogger().Errorf("Configuration error: %s", err)
-			os.Exit(1)
-		}
-
->>>>>>> 10c4b6bd
 		hostname, err := os.Hostname()
 		if err != nil {
 			logging.GetLogger().Errorf("Failed to get hostname: %s", err)
@@ -95,11 +78,7 @@
 			os.Exit(1)
 		}
 
-<<<<<<< HEAD
-=======
-		service := service.Service{ID: hostname, Type: "Hub"}
->>>>>>> 10c4b6bd
-		g := graph.NewGraph(hostname, cached, serviceType)
+		g := graph.NewGraph(hostname, cached, hubServiceType)
 
 		authBackend := shttp.NewNoAuthenticationBackend()
 
@@ -131,13 +110,11 @@
 			ClusterAuthBackend: authBackend,
 		}
 
-		hub, err := hub.NewHub(hostname, common.ServiceType("Hub"), hubListen, g, cached, "/ws/pod", hubOpts)
+		hub, err := hub.NewHub(hostname, hubServiceType, hubListen, g, cached, "/ws/pod", hubOpts)
 		if err != nil {
 			logging.GetLogger().Error(err)
 			os.Exit(1)
 		}
-
-		api.RegisterStatusAPI(hub.HTTPServer(), hub, authBackend)
 
 		hub.Start()
 
