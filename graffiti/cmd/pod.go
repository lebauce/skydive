--- conflicted
+++ resolved
@@ -25,26 +25,17 @@
 	"syscall"
 	"time"
 
-<<<<<<< HEAD
 	"github.com/spf13/cobra"
 
-	"github.com/skydive-project/skydive/common"
-=======
-	api "github.com/skydive-project/skydive/api/server"
->>>>>>> 10c4b6bd
 	"github.com/skydive-project/skydive/graffiti/graph"
 	"github.com/skydive-project/skydive/graffiti/pod"
-<<<<<<< HEAD
-=======
 	"github.com/skydive-project/skydive/graffiti/service"
-	ge "github.com/skydive-project/skydive/gremlin/traversal"
->>>>>>> 10c4b6bd
 	shttp "github.com/skydive-project/skydive/http"
 	"github.com/skydive-project/skydive/logging"
 	"github.com/skydive-project/skydive/websocket"
 )
 
-const serviceType = service.Type("Pod")
+const podServiceType = service.Type("Pod")
 
 var (
 	hubServers []string
@@ -56,7 +47,7 @@
 
 	for _, sa := range addresses {
 		url, _ := url.Parse(fmt.Sprintf("ws://%s:%d/ws/pod", sa.Addr, sa.Port))
-		client := websocket.NewClient(host, serviceType, url, opts)
+		client := websocket.NewClient(host, podServiceType, url, opts)
 		pool.AddClient(client)
 	}
 
@@ -72,25 +63,12 @@
 	Run: func(cmd *cobra.Command, args []string) {
 		logging.GetLogger().Noticef("Graffiti pod starting...")
 
-<<<<<<< HEAD
-=======
-		sa, err := service.AddressFromString(podListen)
-		if err != nil {
-			logging.GetLogger().Errorf("Configuration error: %s", err)
-			os.Exit(1)
-		}
-
->>>>>>> 10c4b6bd
 		hostname, err := os.Hostname()
 		if err != nil {
 			logging.GetLogger().Errorf("Failed to get hostname: %s", err)
 			os.Exit(1)
 		}
 
-<<<<<<< HEAD
-=======
-		podService := service.Service{ID: hostname, Type: serviceType}
->>>>>>> 10c4b6bd
 		backend, err := graph.NewMemoryBackend()
 		if err != nil {
 			logging.GetLogger().Errorf("Failed to get hostname: %s", err)
@@ -99,29 +77,11 @@
 
 		clusterAuthOptions := &shttp.AuthenticationOpts{}
 
-		g := graph.NewGraph(hostname, backend, serviceType)
+		g := graph.NewGraph(hostname, backend, podServiceType)
 
 		authBackend := shttp.NewNoAuthenticationBackend()
 
-<<<<<<< HEAD
-		var addresses []common.ServiceAddress
-=======
-		httpServer := shttp.NewServer(hostname, serviceType, sa.Addr, sa.Port, nil)
-
-		if err := httpServer.Listen(); err != nil {
-			logging.GetLogger().Error(err)
-			os.Exit(1)
-		}
-
-		apiServer, err := api.NewAPI(httpServer, nil, podService, authBackend)
-		if err != nil {
-			logging.GetLogger().Error(err)
-			os.Exit(1)
-		}
-		api.RegisterTopologyAPI(httpServer, g, tr, authBackend)
-
 		var addresses []service.Address
->>>>>>> 10c4b6bd
 		for _, address := range hubServers {
 			sa, err := service.AddressFromString(address)
 			if err != nil {
@@ -153,7 +113,7 @@
 			APIAuthBackend: authBackend,
 		}
 
-		pod, err := pod.NewPod(hostname, serviceType, podListen, "/ws/pod", g, podOpts)
+		pod, err := pod.NewPod(hostname, podServiceType, podListen, "/ws/pod", g, podOpts)
 		if err != nil {
 			logging.GetLogger().Error(err)
 			os.Exit(1)
