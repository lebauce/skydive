{
	"comment": "",
	"ignore": "test",
	"package": [
		{
			"checksumSHA1": "L9njXCkN30+qHaLayiiA2Q9jDlY=",
			"path": "github.com/Microsoft/go-winio",
			"revision": "fff283ad5116362ca252298cfc9b95828956d85d",
			"revisionTime": "2017-02-01T00:43:30Z"
		},
		{
			"checksumSHA1": "nJrp/CKnvpO+vzTfOeR8qmzRZ4c=",
			"path": "github.com/PuerkitoBio/purell",
			"revision": "fd18e053af8a4ff11039269006e8037ff374ce0e",
			"revisionTime": "2017-09-17T14:39:11Z"
		},
		{
			"checksumSHA1": "/jQPcsccvsC9GVM9pV6fESxWOUk=",
			"path": "github.com/PuerkitoBio/urlesc",
			"revision": "de5bf2ad457846296e2031421a34e2568e304e35",
			"revisionTime": "2017-08-10T14:37:23Z"
		},
		{
			"checksumSHA1": "DWPL08pD/SQ2GzLfoR7ZXnjj7Sw=",
			"path": "github.com/Sirupsen/logrus",
			"revision": "4b6ea7319e214d98c938f12692336f7ca9348d6b",
			"revisionTime": "2016-03-17T14:11:10Z"
		},
		{
			"checksumSHA1": "QC55lHNOv1+UAL2xtIHw17MJ8J8=",
			"path": "github.com/StackExchange/wmi",
			"revision": "5d049714c4a64225c3c79a7cf7d02f7fb5b96338",
			"revisionTime": "2018-01-16T20:38:02Z"
		},
		{
			"checksumSHA1": "lzh7lV7cnejOlSbSgoWr2Gq9NR4=",
			"comment": "v0.3-10-gca62df3",
			"path": "github.com/abbot/go-http-auth",
			"revision": "ca62df34b58d26b6a064246c21c0a18f97813173"
		},
		{
			"checksumSHA1": "i0y0dyoXdCZHQOeKBVykuPOvYyA=",
			"path": "github.com/araddon/gou",
			"revision": "0c2ab7394d785afff14c983fedce4be70ccc431f"
		},
		{
			"checksumSHA1": "mEPx03tDisj6nvPDxzIeb1gt4xg=",
			"path": "github.com/armon/consul-api",
			"revision": "dcfedd50ed5334f96adee43fc88518a4f095e15c"
		},
		{
			"checksumSHA1": "4QnLdmB1kG3N+KlDd1N+G9TWAGQ=",
			"path": "github.com/beorn7/perks/quantile",
			"revision": "b965b613227fddccbfffe13eae360ed3fa822f8d"
		},
		{
			"checksumSHA1": "Wqg57i6dQo9ZvTAifQscSij80dE=",
			"path": "github.com/bitly/go-hostpool",
			"revision": "d0e59c22a56e8dadfed24f74f452cea5a52722d2"
		},
		{
			"checksumSHA1": "V3t2eqPEsfIvxdGjBfvbsnO7Vqg=",
			"path": "github.com/cenk/hub",
			"revision": "11382a9960d39b0ecda16fd01c424c11ff765a34",
			"revisionTime": "2016-05-27T10:32:12Z"
		},
		{
			"checksumSHA1": "OS+m3l2pvDrqzs84RhNr85n09D0=",
			"path": "github.com/cenk/rpc2",
			"revision": "7ab76d2e88c77ca1a715756036d8264b2886acd2",
			"revisionTime": "2016-04-27T17:01:38Z"
		},
		{
			"checksumSHA1": "dYJv0GN714oPmBjCsl64AYK9D6E=",
			"path": "github.com/cenk/rpc2/jsonrpc",
			"revision": "7ab76d2e88c77ca1a715756036d8264b2886acd2",
			"revisionTime": "2016-04-27T17:01:38Z"
		},
		{
			"checksumSHA1": "P5K4CjghK/BoaRKoZ8bUMbRC5N4=",
			"path": "github.com/cnf/structhash",
			"revision": "7710f1f78fb9c581deeeab57ecfb7978901b36bc",
			"revisionTime": "2017-07-02T19:45:20Z"
		},
		{
			"checksumSHA1": "HlDspvrfA33+zVOgm5mvoiWvRhg=",
			"path": "github.com/cockroachdb/cmux",
			"revision": "30d10be492927e2dcae0089c374c455d42414fcb",
			"revisionTime": "2017-01-10T19:26:07Z"
		},
		{
			"checksumSHA1": "/YMb+G83q7uoaUVfOl+m4THB4Lo=",
			"path": "github.com/coreos/bbolt",
			"revision": "32c383e75ce054674c53b5a07e55de85332aee14",
			"revisionTime": "2017-11-16T18:28:16Z",
			"version": "v1.3.1-coreos.5",
			"versionExact": "v1.3.1-coreos.5"
		},
		{
			"checksumSHA1": "sFGNqtSE3WlMiyT+JkVaW2OzstM=",
			"path": "github.com/coreos/etcd/alarm",
			"revision": "b5abfe1858ddde05b83b96a810dc2b50cc5fcd94",
			"revisionTime": "2018-02-08T06:32:59Z",
			"version": "v3.2.15",
			"versionExact": "v3.2.15"
		},
		{
			"checksumSHA1": "rY0PVf6fT7MWbVco7zf4PFNB+9g=",
			"path": "github.com/coreos/etcd/auth",
			"revision": "b5abfe1858ddde05b83b96a810dc2b50cc5fcd94",
			"revisionTime": "2018-02-08T06:32:59Z",
			"version": "v3.2.15",
			"versionExact": "v3.2.15"
		},
		{
			"checksumSHA1": "7BC2/27NId9xaPDB5w3nWN2mn9A=",
			"path": "github.com/coreos/etcd/auth/authpb",
			"revision": "b5abfe1858ddde05b83b96a810dc2b50cc5fcd94",
			"revisionTime": "2018-02-08T06:32:59Z",
			"version": "v3.2.15",
			"versionExact": "v3.2.15"
		},
		{
			"checksumSHA1": "rsbg85vM+0ZtvdtcFDNpzPEpcQQ=",
			"path": "github.com/coreos/etcd/client",
			"revision": "b5abfe1858ddde05b83b96a810dc2b50cc5fcd94",
			"revisionTime": "2018-02-08T06:32:59Z",
			"version": "v3.2.15",
			"versionExact": "v3.2.15"
		},
		{
			"checksumSHA1": "j17qgdLrxvIZS+OIvn8eq9g7nh4=",
			"path": "github.com/coreos/etcd/clientv3",
			"revision": "b5abfe1858ddde05b83b96a810dc2b50cc5fcd94",
			"revisionTime": "2018-02-08T06:32:59Z",
			"version": "v3.2.15",
			"versionExact": "v3.2.15"
		},
		{
			"checksumSHA1": "7epU1gfHSpcT2Qpd++Uo3k+mt4I=",
			"path": "github.com/coreos/etcd/clientv3/concurrency",
			"revision": "b5abfe1858ddde05b83b96a810dc2b50cc5fcd94",
			"revisionTime": "2018-02-08T06:32:59Z",
			"version": "v3.2.15",
			"versionExact": "v3.2.15"
		},
		{
			"checksumSHA1": "gGMx7LAG2h0wihskB+Ou1R3MrD0=",
			"path": "github.com/coreos/etcd/compactor",
			"revision": "b5abfe1858ddde05b83b96a810dc2b50cc5fcd94",
			"revisionTime": "2018-02-08T06:32:59Z",
			"version": "v3.2.15",
			"versionExact": "v3.2.15"
		},
		{
			"checksumSHA1": "APFnsnbwf+KWF/XcSVmV1YTb/UQ=",
			"path": "github.com/coreos/etcd/discovery",
			"revision": "b5abfe1858ddde05b83b96a810dc2b50cc5fcd94",
			"revisionTime": "2018-02-08T06:32:59Z",
			"version": "v3.2.15",
			"versionExact": "v3.2.15"
		},
		{
			"checksumSHA1": "HwLbksO7tBvDnwCQIPk+HDaRIAs=",
			"path": "github.com/coreos/etcd/embed",
			"revision": "b5abfe1858ddde05b83b96a810dc2b50cc5fcd94",
			"revisionTime": "2018-02-08T06:32:59Z",
			"version": "v3.2.15",
			"versionExact": "v3.2.15"
		},
		{
			"checksumSHA1": "1eAj3LPsqQzp8stWyKrAMRay7Zg=",
			"path": "github.com/coreos/etcd/error",
			"revision": "b5abfe1858ddde05b83b96a810dc2b50cc5fcd94",
			"revisionTime": "2018-02-08T06:32:59Z",
			"version": "v3.2.15",
			"versionExact": "v3.2.15"
		},
		{
			"checksumSHA1": "eTY3Ewq1wYlFjwthYf2eXnyVZQE=",
			"path": "github.com/coreos/etcd/etcdserver",
			"revision": "b5abfe1858ddde05b83b96a810dc2b50cc5fcd94",
			"revisionTime": "2018-02-08T06:32:59Z",
			"version": "v3.2.15",
			"versionExact": "v3.2.15"
		},
		{
			"checksumSHA1": "PLv8I/aG35J8XFSXt2k6oxMmN9U=",
			"path": "github.com/coreos/etcd/etcdserver/api",
			"revision": "b5abfe1858ddde05b83b96a810dc2b50cc5fcd94",
			"revisionTime": "2018-02-08T06:32:59Z",
			"version": "v3.2.15",
			"versionExact": "v3.2.15"
		},
		{
			"checksumSHA1": "qL9B2ZSJd7y9o8oigXTrHeketb4=",
			"path": "github.com/coreos/etcd/etcdserver/api/etcdhttp",
			"revision": "b5abfe1858ddde05b83b96a810dc2b50cc5fcd94",
			"revisionTime": "2018-02-08T06:32:59Z",
			"version": "v3.2.15",
			"versionExact": "v3.2.15"
		},
		{
			"checksumSHA1": "vZrFHS181SZtMmwTCUSCF/Ultgg=",
			"path": "github.com/coreos/etcd/etcdserver/api/v2http",
			"revision": "b5abfe1858ddde05b83b96a810dc2b50cc5fcd94",
			"revisionTime": "2018-02-08T06:32:59Z",
			"version": "v3.2.15",
			"versionExact": "v3.2.15"
		},
		{
			"checksumSHA1": "djmxCiKKH0PfLnJstIE9trjE0CY=",
			"path": "github.com/coreos/etcd/etcdserver/api/v2http/httptypes",
			"revision": "b5abfe1858ddde05b83b96a810dc2b50cc5fcd94",
			"revisionTime": "2018-02-08T06:32:59Z",
			"version": "v3.2.15",
			"versionExact": "v3.2.15"
		},
		{
			"checksumSHA1": "AxdnUBugATp27Jy6VKvbQrwnnjg=",
			"path": "github.com/coreos/etcd/etcdserver/api/v3client",
			"revision": "b5abfe1858ddde05b83b96a810dc2b50cc5fcd94",
			"revisionTime": "2018-02-08T06:32:59Z",
			"version": "v3.2.15",
			"versionExact": "v3.2.15"
		},
		{
			"checksumSHA1": "jJj/zhQIV7wr1d+sTjMgCxtAR3c=",
			"path": "github.com/coreos/etcd/etcdserver/api/v3election",
			"revision": "b5abfe1858ddde05b83b96a810dc2b50cc5fcd94",
			"revisionTime": "2018-02-08T06:32:59Z",
			"version": "v3.2.15",
			"versionExact": "v3.2.15"
		},
		{
			"checksumSHA1": "OXiK4IyUt15jZxlALS+XAFsXQsc=",
			"path": "github.com/coreos/etcd/etcdserver/api/v3election/v3electionpb",
			"revision": "b5abfe1858ddde05b83b96a810dc2b50cc5fcd94",
			"revisionTime": "2018-02-08T06:32:59Z",
			"version": "v3.2.15",
			"versionExact": "v3.2.15"
		},
		{
			"checksumSHA1": "2fHghM35hRVXKyJR25Osra4lflI=",
			"path": "github.com/coreos/etcd/etcdserver/api/v3election/v3electionpb/gw",
			"revision": "b5abfe1858ddde05b83b96a810dc2b50cc5fcd94",
			"revisionTime": "2018-02-08T06:32:59Z",
			"version": "v3.2.15",
			"versionExact": "v3.2.15"
		},
		{
			"checksumSHA1": "DHXMk15p2H39kJysBxXln7VmiL8=",
			"path": "github.com/coreos/etcd/etcdserver/api/v3lock",
			"revision": "b5abfe1858ddde05b83b96a810dc2b50cc5fcd94",
			"revisionTime": "2018-02-08T06:32:59Z",
			"version": "v3.2.15",
			"versionExact": "v3.2.15"
		},
		{
			"checksumSHA1": "vIIISrtpmtsMZ4xtM1LOwoPl4kc=",
			"path": "github.com/coreos/etcd/etcdserver/api/v3lock/v3lockpb",
			"revision": "b5abfe1858ddde05b83b96a810dc2b50cc5fcd94",
			"revisionTime": "2018-02-08T06:32:59Z",
			"version": "v3.2.15",
			"versionExact": "v3.2.15"
		},
		{
			"checksumSHA1": "fMJfB7S84J6Y/h84pYaooJMOTuw=",
			"path": "github.com/coreos/etcd/etcdserver/api/v3lock/v3lockpb/gw",
			"revision": "b5abfe1858ddde05b83b96a810dc2b50cc5fcd94",
			"revisionTime": "2018-02-08T06:32:59Z",
			"version": "v3.2.15",
			"versionExact": "v3.2.15"
		},
		{
			"checksumSHA1": "+huXPHbipi10uPDNg1iBZ2BL8o8=",
			"path": "github.com/coreos/etcd/etcdserver/api/v3rpc",
			"revision": "b5abfe1858ddde05b83b96a810dc2b50cc5fcd94",
			"revisionTime": "2018-02-08T06:32:59Z",
			"version": "v3.2.15",
			"versionExact": "v3.2.15"
		},
		{
			"checksumSHA1": "JCdzEdBqrpAAmq3gvU1FiCGiwvw=",
			"path": "github.com/coreos/etcd/etcdserver/api/v3rpc/rpctypes",
			"revision": "b5abfe1858ddde05b83b96a810dc2b50cc5fcd94",
			"revisionTime": "2018-02-08T06:32:59Z",
			"version": "v3.2.15",
			"versionExact": "v3.2.15"
		},
		{
			"checksumSHA1": "PilY+obr5RCU8jk21MauYrw4kRU=",
			"path": "github.com/coreos/etcd/etcdserver/auth",
			"revision": "b5abfe1858ddde05b83b96a810dc2b50cc5fcd94",
			"revisionTime": "2018-02-08T06:32:59Z",
			"version": "v3.2.15",
			"versionExact": "v3.2.15"
		},
		{
			"checksumSHA1": "dJEkfMpbHUS8Pl3VtpqcFj9ZGvo=",
			"path": "github.com/coreos/etcd/etcdserver/etcdserverpb",
			"revision": "b5abfe1858ddde05b83b96a810dc2b50cc5fcd94",
			"revisionTime": "2018-02-08T06:32:59Z",
			"version": "v3.2.15",
			"versionExact": "v3.2.15"
		},
		{
			"checksumSHA1": "bWBJIzxv/92GHue0XqFbiDOUVtw=",
			"path": "github.com/coreos/etcd/etcdserver/etcdserverpb/gw",
			"revision": "b5abfe1858ddde05b83b96a810dc2b50cc5fcd94",
			"revisionTime": "2018-02-08T06:32:59Z",
			"version": "v3.2.15",
			"versionExact": "v3.2.15"
		},
		{
			"checksumSHA1": "zUtaGVFN18HUM6n2nVgKHlYBdF4=",
			"path": "github.com/coreos/etcd/etcdserver/membership",
			"revision": "b5abfe1858ddde05b83b96a810dc2b50cc5fcd94",
			"revisionTime": "2018-02-08T06:32:59Z",
			"version": "v3.2.15",
			"versionExact": "v3.2.15"
		},
		{
			"checksumSHA1": "+gKBihrLUPrq2fiP/ER8qyHacUY=",
			"path": "github.com/coreos/etcd/etcdserver/stats",
			"revision": "b5abfe1858ddde05b83b96a810dc2b50cc5fcd94",
			"revisionTime": "2018-02-08T06:32:59Z",
			"version": "v3.2.15",
			"versionExact": "v3.2.15"
		},
		{
			"checksumSHA1": "TAvkVtcUMnW7H3ktBgROeuoLdNM=",
			"path": "github.com/coreos/etcd/lease",
			"revision": "b5abfe1858ddde05b83b96a810dc2b50cc5fcd94",
			"revisionTime": "2018-02-08T06:32:59Z",
			"version": "v3.2.15",
			"versionExact": "v3.2.15"
		},
		{
			"checksumSHA1": "fE3M69gk0rFiMZIbHrHcQlQxPCw=",
			"path": "github.com/coreos/etcd/lease/leasehttp",
			"revision": "b5abfe1858ddde05b83b96a810dc2b50cc5fcd94",
			"revisionTime": "2018-02-08T06:32:59Z",
			"version": "v3.2.15",
			"versionExact": "v3.2.15"
		},
		{
			"checksumSHA1": "I2WeRPF3YOyzRxV37Nx38+sIn1g=",
			"path": "github.com/coreos/etcd/lease/leasepb",
			"revision": "b5abfe1858ddde05b83b96a810dc2b50cc5fcd94",
			"revisionTime": "2018-02-08T06:32:59Z",
			"version": "v3.2.15",
			"versionExact": "v3.2.15"
		},
		{
			"checksumSHA1": "wf0FPANeUyIAQZbO5qpCWEkrab0=",
			"path": "github.com/coreos/etcd/mvcc",
			"revision": "b5abfe1858ddde05b83b96a810dc2b50cc5fcd94",
			"revisionTime": "2018-02-08T06:32:59Z",
			"version": "v3.2.15",
			"versionExact": "v3.2.15"
		},
		{
			"checksumSHA1": "bWDnOqaG00euIDVD5PSGioUXrtE=",
			"path": "github.com/coreos/etcd/mvcc/backend",
			"revision": "b5abfe1858ddde05b83b96a810dc2b50cc5fcd94",
			"revisionTime": "2018-02-08T06:32:59Z",
			"version": "v3.2.15",
			"versionExact": "v3.2.15"
		},
		{
			"checksumSHA1": "JAkX9DfIBrSe0vUa07xl5cikxVQ=",
			"path": "github.com/coreos/etcd/mvcc/mvccpb",
			"revision": "b5abfe1858ddde05b83b96a810dc2b50cc5fcd94",
			"revisionTime": "2018-02-08T06:32:59Z",
			"version": "v3.2.15",
			"versionExact": "v3.2.15"
		},
		{
			"checksumSHA1": "JLHXtWGH+IydNDNXiEpnPOikjy8=",
			"path": "github.com/coreos/etcd/pkg/adt",
			"revision": "b5abfe1858ddde05b83b96a810dc2b50cc5fcd94",
			"revisionTime": "2018-02-08T06:32:59Z",
			"version": "v3.2.15",
			"versionExact": "v3.2.15"
		},
		{
			"checksumSHA1": "sYxs4q1a4aBfcldumLAXzOytvq0=",
			"path": "github.com/coreos/etcd/pkg/contention",
			"revision": "b5abfe1858ddde05b83b96a810dc2b50cc5fcd94",
			"revisionTime": "2018-02-08T06:32:59Z",
			"version": "v3.2.15",
			"versionExact": "v3.2.15"
		},
		{
			"checksumSHA1": "wrh+pxOUAF/I07adB87cs6cG9Vw=",
			"path": "github.com/coreos/etcd/pkg/cors",
			"revision": "b5abfe1858ddde05b83b96a810dc2b50cc5fcd94",
			"revisionTime": "2018-02-08T06:32:59Z",
			"version": "v3.2.15",
			"versionExact": "v3.2.15"
		},
		{
			"checksumSHA1": "hfKFSIAIl8or4pvBF5rIIkIGXgA=",
			"path": "github.com/coreos/etcd/pkg/cpuutil",
			"revision": "1b3ac99e8a431b381e633802cc42fe70e663baf5",
			"revisionTime": "2018-01-22T19:31:16Z",
			"version": "v3.2.15",
			"versionExact": "v3.2.15"
		},
		{
			"checksumSHA1": "1JFHG5teOXPBNsJ8NCdIp+NiStg=",
			"path": "github.com/coreos/etcd/pkg/crc",
			"revision": "b5abfe1858ddde05b83b96a810dc2b50cc5fcd94",
			"revisionTime": "2018-02-08T06:32:59Z",
			"version": "v3.2.15",
			"versionExact": "v3.2.15"
		},
		{
			"checksumSHA1": "ODc5n+RBbXIbpK7uzdGqpJFDOuk=",
			"path": "github.com/coreos/etcd/pkg/debugutil",
			"revision": "b5abfe1858ddde05b83b96a810dc2b50cc5fcd94",
			"revisionTime": "2018-02-08T06:32:59Z",
			"version": "v3.2.15",
			"versionExact": "v3.2.15"
		},
		{
			"checksumSHA1": "4owefK8EIMiuPo+MGe6wWyqEd2c=",
			"path": "github.com/coreos/etcd/pkg/fileutil",
			"revision": "b5abfe1858ddde05b83b96a810dc2b50cc5fcd94",
			"revisionTime": "2018-02-08T06:32:59Z",
			"version": "v3.2.15",
			"versionExact": "v3.2.15"
		},
		{
			"checksumSHA1": "Tbq2Qs8frFET8C2s2zyis9xoc5A=",
			"path": "github.com/coreos/etcd/pkg/httputil",
			"revision": "b5abfe1858ddde05b83b96a810dc2b50cc5fcd94",
			"revisionTime": "2018-02-08T06:32:59Z",
			"version": "v3.2.15",
			"versionExact": "v3.2.15"
		},
		{
			"checksumSHA1": "+osps8SruxslWLHftEqEUhjOgm4=",
			"path": "github.com/coreos/etcd/pkg/idutil",
			"revision": "b5abfe1858ddde05b83b96a810dc2b50cc5fcd94",
			"revisionTime": "2018-02-08T06:32:59Z",
			"version": "v3.2.15",
			"versionExact": "v3.2.15"
		},
		{
			"checksumSHA1": "1EK8rMhdEv2G5fJsLg0MhVSne44=",
			"path": "github.com/coreos/etcd/pkg/ioutil",
			"revision": "b5abfe1858ddde05b83b96a810dc2b50cc5fcd94",
			"revisionTime": "2018-02-08T06:32:59Z",
			"version": "v3.2.15",
			"versionExact": "v3.2.15"
		},
		{
			"checksumSHA1": "Iy1IjKJovzI/nvgkuKlus6xhR3s=",
			"path": "github.com/coreos/etcd/pkg/logutil",
			"revision": "b5abfe1858ddde05b83b96a810dc2b50cc5fcd94",
			"revisionTime": "2018-02-08T06:32:59Z",
			"version": "v3.2.15",
			"versionExact": "v3.2.15"
		},
		{
			"checksumSHA1": "nelBbtgE6qoX+zlj1Gq/mHx8OhU=",
			"path": "github.com/coreos/etcd/pkg/monotime",
			"revision": "b5abfe1858ddde05b83b96a810dc2b50cc5fcd94",
			"revisionTime": "2018-02-08T06:32:59Z",
			"version": "v3.2.15",
			"versionExact": "v3.2.15"
		},
		{
			"checksumSHA1": "rY+eo6XNfueOTdiH9eRPdx/NMDo=",
			"path": "github.com/coreos/etcd/pkg/netutil",
			"revision": "b5abfe1858ddde05b83b96a810dc2b50cc5fcd94",
			"revisionTime": "2018-02-08T06:32:59Z",
			"version": "v3.2.15",
			"versionExact": "v3.2.15"
		},
		{
			"checksumSHA1": "cR7fq96pBafDwNMFj7AZyyjpB9g=",
			"path": "github.com/coreos/etcd/pkg/osutil",
			"revision": "b5abfe1858ddde05b83b96a810dc2b50cc5fcd94",
			"revisionTime": "2018-02-08T06:32:59Z",
			"version": "v3.2.15",
			"versionExact": "v3.2.15"
		},
		{
			"checksumSHA1": "mKIXx1kDwmVmdIpZ3pJtRBuUKso=",
			"path": "github.com/coreos/etcd/pkg/pathutil",
			"revision": "b5abfe1858ddde05b83b96a810dc2b50cc5fcd94",
			"revisionTime": "2018-02-08T06:32:59Z",
			"version": "v3.2.15",
			"versionExact": "v3.2.15"
		},
		{
			"checksumSHA1": "lJ9LwhbfPjVMQDaXjVbRM3+gXNk=",
			"path": "github.com/coreos/etcd/pkg/pbutil",
			"revision": "b5abfe1858ddde05b83b96a810dc2b50cc5fcd94",
			"revisionTime": "2018-02-08T06:32:59Z",
			"version": "v3.2.15",
			"versionExact": "v3.2.15"
		},
		{
			"checksumSHA1": "sEy7Pbgh5CImrcpWVLfUC6FXrjQ=",
			"path": "github.com/coreos/etcd/pkg/runtime",
			"revision": "b5abfe1858ddde05b83b96a810dc2b50cc5fcd94",
			"revisionTime": "2018-02-08T06:32:59Z",
			"version": "v3.2.15",
			"versionExact": "v3.2.15"
		},
		{
			"checksumSHA1": "3e/lPuVfmsdchdFP6dWLXjvkarM=",
			"path": "github.com/coreos/etcd/pkg/schedule",
			"revision": "b5abfe1858ddde05b83b96a810dc2b50cc5fcd94",
			"revisionTime": "2018-02-08T06:32:59Z",
			"version": "v3.2.15",
			"versionExact": "v3.2.15"
		},
		{
			"checksumSHA1": "in4X4M2FFl6+eAXgxdxxSOZi1Vw=",
			"path": "github.com/coreos/etcd/pkg/srv",
			"revision": "b5abfe1858ddde05b83b96a810dc2b50cc5fcd94",
			"revisionTime": "2018-02-08T06:32:59Z",
			"version": "v3.2.15",
			"versionExact": "v3.2.15"
		},
		{
			"checksumSHA1": "rMyIh9PsSvPs6Yd+YgKITQzQJx8=",
			"path": "github.com/coreos/etcd/pkg/tlsutil",
			"revision": "b5abfe1858ddde05b83b96a810dc2b50cc5fcd94",
			"revisionTime": "2018-02-08T06:32:59Z",
			"version": "v3.2.15",
			"versionExact": "v3.2.15"
		},
		{
			"checksumSHA1": "5JKO4MLdX64ntloR8r9xuu58TnU=",
			"path": "github.com/coreos/etcd/pkg/transport",
			"revision": "b5abfe1858ddde05b83b96a810dc2b50cc5fcd94",
			"revisionTime": "2018-02-08T06:32:59Z",
			"version": "v3.2.15",
			"versionExact": "v3.2.15"
		},
		{
			"checksumSHA1": "gx1gJIMU6T0UNQ0bPZ/drQ8cpCI=",
			"path": "github.com/coreos/etcd/pkg/types",
			"revision": "b5abfe1858ddde05b83b96a810dc2b50cc5fcd94",
			"revisionTime": "2018-02-08T06:32:59Z",
			"version": "v3.2.15",
			"versionExact": "v3.2.15"
		},
		{
			"checksumSHA1": "WCONx12UXSDtd1ZGmdL89m2SCUE=",
			"path": "github.com/coreos/etcd/pkg/wait",
			"revision": "b5abfe1858ddde05b83b96a810dc2b50cc5fcd94",
			"revisionTime": "2018-02-08T06:32:59Z",
			"version": "v3.2.15",
			"versionExact": "v3.2.15"
		},
		{
			"checksumSHA1": "ZcNke7+a+5HpA0FXXgEdkbYBExQ=",
			"path": "github.com/coreos/etcd/proxy/grpcproxy/adapter",
			"revision": "b5abfe1858ddde05b83b96a810dc2b50cc5fcd94",
			"revisionTime": "2018-02-08T06:32:59Z",
			"version": "v3.2.15",
			"versionExact": "v3.2.15"
		},
		{
			"checksumSHA1": "h1nLibY0IliypSG0cwbXpSpcsMA=",
			"path": "github.com/coreos/etcd/raft",
			"revision": "b5abfe1858ddde05b83b96a810dc2b50cc5fcd94",
			"revisionTime": "2018-02-08T06:32:59Z",
			"version": "v3.2.15",
			"versionExact": "v3.2.15"
		},
		{
			"checksumSHA1": "9UUP0nQdKxvJZOFg7e8FP4gzzgA=",
			"path": "github.com/coreos/etcd/raft/raftpb",
			"revision": "b5abfe1858ddde05b83b96a810dc2b50cc5fcd94",
			"revisionTime": "2018-02-08T06:32:59Z",
			"version": "v3.2.15",
			"versionExact": "v3.2.15"
		},
		{
			"checksumSHA1": "SEhKnyGv5D+SGJgQUQ0rW/kODIE=",
			"path": "github.com/coreos/etcd/rafthttp",
			"revision": "b5abfe1858ddde05b83b96a810dc2b50cc5fcd94",
			"revisionTime": "2018-02-08T06:32:59Z",
			"version": "v3.2.15",
			"versionExact": "v3.2.15"
		},
		{
			"checksumSHA1": "+ZeF0jWqie9QbwiH4/pK61Zef3U=",
			"path": "github.com/coreos/etcd/snap",
			"revision": "b5abfe1858ddde05b83b96a810dc2b50cc5fcd94",
			"revisionTime": "2018-02-08T06:32:59Z",
			"version": "v3.2.15",
			"versionExact": "v3.2.15"
		},
		{
			"checksumSHA1": "4KrFasSU5RLjH7Y/dbN95uYkD1s=",
			"path": "github.com/coreos/etcd/snap/snappb",
			"revision": "b5abfe1858ddde05b83b96a810dc2b50cc5fcd94",
			"revisionTime": "2018-02-08T06:32:59Z",
			"version": "v3.2.15",
			"versionExact": "v3.2.15"
		},
		{
			"checksumSHA1": "9XcI8LHg1vTsBJmdCSsBUPKAoSI=",
			"path": "github.com/coreos/etcd/store",
			"revision": "b5abfe1858ddde05b83b96a810dc2b50cc5fcd94",
			"revisionTime": "2018-02-08T06:32:59Z",
			"version": "v3.2.15",
			"versionExact": "v3.2.15"
		},
		{
			"checksumSHA1": "1VzD5xP0y1Iv+sevnvy5dSHpE7g=",
			"path": "github.com/coreos/etcd/version",
			"revision": "b5abfe1858ddde05b83b96a810dc2b50cc5fcd94",
			"revisionTime": "2018-02-08T06:32:59Z",
			"version": "v3.2.15",
			"versionExact": "v3.2.15"
		},
		{
			"checksumSHA1": "H1D4JbYyEm3Ix9L4BVnB7HM1Rk8=",
			"path": "github.com/coreos/etcd/wal",
			"revision": "b5abfe1858ddde05b83b96a810dc2b50cc5fcd94",
			"revisionTime": "2018-02-08T06:32:59Z",
			"version": "v3.2.15",
			"versionExact": "v3.2.15"
		},
		{
			"checksumSHA1": "hhX+SrXDUGoWDWdi05vsfzMn3NM=",
			"path": "github.com/coreos/etcd/wal/walpb",
			"revision": "b5abfe1858ddde05b83b96a810dc2b50cc5fcd94",
			"revisionTime": "2018-02-08T06:32:59Z",
			"version": "v3.2.15",
			"versionExact": "v3.2.15"
		},
		{
			"checksumSHA1": "+pTlGYxKw3bD00BkE0RElG0kGvI=",
			"path": "github.com/coreos/go-semver",
			"revision": "8ab6407b697782a06568d4b7f1db25550ec2e4c6",
			"revisionTime": "2016-07-13T22:46:27Z"
		},
		{
			"checksumSHA1": "butr+Orbf1fd1hcLqNXYwUDAjcI=",
			"path": "github.com/coreos/go-semver/semver",
			"revision": "8ab6407b697782a06568d4b7f1db25550ec2e4c6",
			"revisionTime": "2016-07-13T22:46:27Z"
		},
		{
			"checksumSHA1": "d50/+u/LFlXvEV10HiEoXB9OsGg=",
			"comment": "v4-42-g7b2428f",
			"path": "github.com/coreos/go-systemd/journal",
			"revision": "7b2428fec40033549c68f54e26e89e7ca9a9ce31"
		},
		{
			"checksumSHA1": "Xisc8xusLH4B/RsUATkim5UQjug=",
			"path": "github.com/coreos/pkg/capnslog",
			"revision": "66fe44ad037ccb80329115cb4db0dbe8e9beb03a",
			"revisionTime": "2016-02-21T03:53:41Z"
		},
		{
			"checksumSHA1": "dvabztWVQX8f6oMLRyv4dLH+TGY=",
			"path": "github.com/davecgh/go-spew/spew",
			"revision": "346938d642f2ec3594ed81d874461961cd0faa76",
			"revisionTime": "2016-10-29T20:57:26Z"
		},
		{
			"checksumSHA1": "D37uI+U+FYvTJIdG2TTozXe7i7U=",
			"path": "github.com/dgrijalva/jwt-go",
			"revision": "d2709f9f1f31ebcda9651b03077758c1f3a0018c",
			"revisionTime": "2016-06-16T19:15:56Z",
			"version": "v3.0.0",
			"versionExact": "v3.0.0"
		},
		{
			"checksumSHA1": "f1wARLDzsF/JoyN01yoxXEwFIp8=",
			"path": "github.com/docker/distribution/digest",
			"revision": "325b0804fef3a66309d962357aac3c2ce3f4d329",
			"revisionTime": "2017-01-18T00:16:05Z",
			"version": "v2.6.0",
			"versionExact": "v2.6.0"
		},
		{
			"checksumSHA1": "Afja02fDYNayq+FvrfyAgPBtW6Y=",
			"path": "github.com/docker/distribution/reference",
			"revision": "325b0804fef3a66309d962357aac3c2ce3f4d329",
			"revisionTime": "2017-01-18T00:16:05Z",
			"version": "v2.6.0",
			"versionExact": "v2.6.0"
		},
		{
			"checksumSHA1": "r4Y8Uh0zPeu831oXQQxIiDynTQI=",
			"path": "github.com/docker/docker/api/types",
			"revision": "c6d412e329c85f32a4b2269b49aaa0794affcf88",
			"revisionTime": "2017-03-23T23:07:51Z",
			"version": "v17.03.1-ce",
			"versionExact": "v17.03.1-ce"
		},
		{
			"checksumSHA1": "jVJDbe0IcyjoKc2xbohwzQr+FF0=",
			"path": "github.com/docker/docker/api/types/blkiodev",
			"revision": "c6d412e329c85f32a4b2269b49aaa0794affcf88",
			"revisionTime": "2017-03-23T23:07:51Z",
			"version": "v17.03.1-ce",
			"versionExact": "v17.03.1-ce"
		},
		{
			"checksumSHA1": "kRUxG8BqWGMPA0TGu7I8LuFNISE=",
			"path": "github.com/docker/docker/api/types/container",
			"revision": "c6d412e329c85f32a4b2269b49aaa0794affcf88",
			"revisionTime": "2017-03-23T23:07:51Z",
			"version": "v17.03.1-ce",
			"versionExact": "v17.03.1-ce"
		},
		{
			"checksumSHA1": "fzeGodcTcWuV18AT0BcvB4EFByo=",
			"path": "github.com/docker/docker/api/types/events",
			"revision": "c6d412e329c85f32a4b2269b49aaa0794affcf88",
			"revisionTime": "2017-03-23T23:07:51Z",
			"version": "v17.03.1-ce",
			"versionExact": "v17.03.1-ce"
		},
		{
			"checksumSHA1": "U7BQrWTTXX/5UtI8SN6u4Hhbrw4=",
			"path": "github.com/docker/docker/api/types/filters",
			"revision": "c6d412e329c85f32a4b2269b49aaa0794affcf88",
			"revisionTime": "2017-03-23T23:07:51Z",
			"version": "v17.03.1-ce",
			"versionExact": "v17.03.1-ce"
		},
		{
			"checksumSHA1": "PiklEpjvh8fCcD3T/yspWiq+cV0=",
			"path": "github.com/docker/docker/api/types/mount",
			"revision": "c6d412e329c85f32a4b2269b49aaa0794affcf88",
			"revisionTime": "2017-03-23T23:07:51Z",
			"version": "v17.03.1-ce",
			"versionExact": "v17.03.1-ce"
		},
		{
			"checksumSHA1": "vGvZtL6F5XsNlr1p/tmLO1b3dN0=",
			"path": "github.com/docker/docker/api/types/network",
			"revision": "c6d412e329c85f32a4b2269b49aaa0794affcf88",
			"revisionTime": "2017-03-23T23:07:51Z",
			"version": "v17.03.1-ce",
			"versionExact": "v17.03.1-ce"
		},
		{
			"checksumSHA1": "BHWRYLuNJly1Asgi2s/OQiS+LJU=",
			"path": "github.com/docker/docker/api/types/reference",
			"revision": "c6d412e329c85f32a4b2269b49aaa0794affcf88",
			"revisionTime": "2017-03-23T23:07:51Z",
			"version": "v17.03.1-ce",
			"versionExact": "v17.03.1-ce"
		},
		{
			"checksumSHA1": "XNedxDfkAxGCe5d8nLNPJRbWwDE=",
			"path": "github.com/docker/docker/api/types/registry",
			"revision": "c6d412e329c85f32a4b2269b49aaa0794affcf88",
			"revisionTime": "2017-03-23T23:07:51Z",
			"version": "v17.03.1-ce",
			"versionExact": "v17.03.1-ce"
		},
		{
			"checksumSHA1": "VTxWyFud/RedrpllGdQonVtGM/A=",
			"path": "github.com/docker/docker/api/types/strslice",
			"revision": "c6d412e329c85f32a4b2269b49aaa0794affcf88",
			"revisionTime": "2017-03-23T23:07:51Z",
			"version": "v17.03.1-ce",
			"versionExact": "v17.03.1-ce"
		},
		{
			"checksumSHA1": "+VZ2iq/v0b1G9CkjUOnuhreBB/k=",
			"path": "github.com/docker/docker/api/types/swarm",
			"revision": "c6d412e329c85f32a4b2269b49aaa0794affcf88",
			"revisionTime": "2017-03-23T23:07:51Z",
			"version": "v17.03.1-ce",
			"versionExact": "v17.03.1-ce"
		},
		{
			"checksumSHA1": "XwEQCyDAwJhWtDk0njEv/qHlWvA=",
			"path": "github.com/docker/docker/api/types/time",
			"revision": "c6d412e329c85f32a4b2269b49aaa0794affcf88",
			"revisionTime": "2017-03-23T23:07:51Z",
			"version": "v17.03.1-ce",
			"versionExact": "v17.03.1-ce"
		},
		{
			"checksumSHA1": "iRarXGLKK2hKs5sdktWlAcP6adM=",
			"path": "github.com/docker/docker/api/types/versions",
			"revision": "c6d412e329c85f32a4b2269b49aaa0794affcf88",
			"revisionTime": "2017-03-23T23:07:51Z",
			"version": "v17.03.1-ce",
			"versionExact": "v17.03.1-ce"
		},
		{
			"checksumSHA1": "Aw4GIxyeak7ey5CjVhtlx0UVSug=",
			"path": "github.com/docker/docker/api/types/volume",
			"revision": "c6d412e329c85f32a4b2269b49aaa0794affcf88",
			"revisionTime": "2017-03-23T23:07:51Z",
			"version": "v17.03.1-ce",
			"versionExact": "v17.03.1-ce"
		},
		{
			"checksumSHA1": "bUbF4c2l/A6hw1Aby56LI5q4Qy8=",
			"path": "github.com/docker/docker/client",
			"revision": "c6d412e329c85f32a4b2269b49aaa0794affcf88",
			"revisionTime": "2017-03-23T23:07:51Z",
			"version": "v17.03.1-ce",
			"versionExact": "v17.03.1-ce"
		},
		{
			"checksumSHA1": "8I0Ez+aUYGpsDEVZ8wN/Ztf6Zqs=",
			"path": "github.com/docker/docker/pkg/tlsconfig",
			"revision": "c6d412e329c85f32a4b2269b49aaa0794affcf88",
			"revisionTime": "2017-03-23T23:07:51Z",
			"version": "v17.03.1-ce",
			"versionExact": "v17.03.1-ce"
		},
		{
			"checksumSHA1": "lEqVJt7+iIa0nMKYWIUoQhh9VTM=",
			"path": "github.com/docker/go-connections/nat",
			"revision": "990a1a1a70b0da4c4cb70e117971a4f0babfbf1a",
			"revisionTime": "2016-06-08T02:44:54Z"
		},
		{
			"checksumSHA1": "3sQ35fcqLJRnyTqaZn8Zb9l97uk=",
			"path": "github.com/docker/go-connections/sockets",
			"revision": "990a1a1a70b0da4c4cb70e117971a4f0babfbf1a",
			"revisionTime": "2016-06-08T02:44:54Z"
		},
		{
			"checksumSHA1": "xGJFkVcAiqRU53KFeF9tJuHUiJY=",
			"path": "github.com/docker/go-connections/tlsconfig",
			"revision": "990a1a1a70b0da4c4cb70e117971a4f0babfbf1a",
			"revisionTime": "2016-06-08T02:44:54Z"
		},
		{
			"checksumSHA1": "18hmvak2Dc9x5cgKeZ2iApviT7w=",
			"comment": "v0.1.0-23-g5d2041e",
			"path": "github.com/docker/go-units",
			"revision": "5d2041e26a699eaca682e2ea41c8f891e1060444"
		},
		{
			"checksumSHA1": "g3z4plpw9F/ho3hdJb+X/bN/OgE=",
			"path": "github.com/emicklei/go-restful",
			"revision": "68c9750c36bb8cb433f1b88c807b4b30df4acc40",
			"revisionTime": "2017-07-04T05:34:23Z"
		},
		{
			"checksumSHA1": "u8OBIxT092B+GShtrcph7JFcH2s=",
			"path": "github.com/emicklei/go-restful-swagger12",
			"revision": "7524189396c68dc4b04d53852f9edc00f816b123",
			"revisionTime": "2017-09-26T06:31:55Z"
		},
		{
			"checksumSHA1": "rmsBHtFpV3osid71XnTZBo/b3bU=",
			"path": "github.com/emicklei/go-restful/log",
			"revision": "68c9750c36bb8cb433f1b88c807b4b30df4acc40",
			"revisionTime": "2017-07-04T05:34:23Z"
		},
		{
			"checksumSHA1": "Z2LEpah3ZMTYNpRy7Rd+tI+T+W0=",
			"path": "github.com/fatih/structs",
			"revision": "f5faa72e73092639913f5833b75e1ac1d6bc7a63",
			"revisionTime": "2017-10-20T06:48:19Z"
		},
		{
			"checksumSHA1": "LtBBfn+Uw7/gaB2tVsrLRBTprdo=",
			"path": "github.com/fsnotify/fsnotify",
			"revision": "30411dbcefb7a1da7e84f75530ad3abe4011b4f8",
			"revisionTime": "2016-04-12T13:37:56Z"
		},
		{
			"checksumSHA1": "ImX1uv6O09ggFeBPUJJ2nu7MPSA=",
			"path": "github.com/ghodss/yaml",
			"revision": "0ca9ea5df5451ffdf184b4428c902747c2c11cd7",
			"revisionTime": "2017-03-27T23:54:44Z"
		},
		{
			"checksumSHA1": "UnvK4UGLG1aEBZYaoUn7v5S8NQU=",
			"path": "github.com/gima/govalid/v1",
			"revision": "7b486932bea218beb6e85f7ed28650d283dd6ce6"
		},
		{
			"checksumSHA1": "H/awi16wzsQVPAeSfHMmGij7SN0=",
			"path": "github.com/gima/govalid/v1/internal",
			"revision": "7b486932bea218beb6e85f7ed28650d283dd6ce6"
		},
		{
			"checksumSHA1": "gxV/cPPLkByTdY8y172t7v4qcZA=",
			"path": "github.com/go-ole/go-ole",
			"revision": "a41e3c4b706f6ae8dfbff342b06e40fa4d2d0506",
			"revisionTime": "2017-11-10T16:07:06Z"
		},
		{
			"checksumSHA1": "PArleDBtadu2qO4hJwHR8a3IOTA=",
			"path": "github.com/go-ole/go-ole/oleutil",
			"revision": "a41e3c4b706f6ae8dfbff342b06e40fa4d2d0506",
			"revisionTime": "2017-11-10T16:07:06Z"
		},
		{
			"checksumSHA1": "6dTGC5A1Y1xnv+JSi9z8S6JfnH0=",
			"path": "github.com/go-openapi/jsonpointer",
			"revision": "779f45308c19820f1a69e9a4cd965f496e0da10f",
			"revisionTime": "2017-01-02T17:42:23Z"
		},
		{
			"checksumSHA1": "YMNc0I/ifBw9TsnF13NTpIN9yu4=",
			"path": "github.com/go-openapi/jsonreference",
			"revision": "36d33bfe519efae5632669801b180bf1a245da3b",
			"revisionTime": "2016-11-05T16:21:50Z"
		},
		{
			"checksumSHA1": "x1yvWanIW3DJS8I5HMuN6CdZXDg=",
			"path": "github.com/go-openapi/spec",
			"revision": "7abd5745472fff5eb3685386d5fb8bf38683154d",
			"revisionTime": "2017-09-14T06:12:47Z"
		},
		{
			"checksumSHA1": "Wz6dE9E9ZwCK4oWRr5lNazhgMY0=",
			"path": "github.com/go-openapi/swag",
			"revision": "f3f9494671f93fcff853e3c6e9e948b3eb71e590",
			"revisionTime": "2017-06-06T14:27:51Z"
		},
		{
			"checksumSHA1": "j+2QWtfa7AsYOoqpJuwwfgkOvr8=",
			"path": "github.com/gobwas/httphead",
			"revision": "01c9b01b368a438f615030bbbd5e4f9e0023e15c",
			"revisionTime": "2017-10-16T04:39:08Z"
		},
		{
			"checksumSHA1": "k2JgfxkzNCBHYQjcLq7kQmmNTCE=",
			"path": "github.com/gobwas/pool",
			"revision": "32dbaa12caca20fad12253c30591227e04f62cdd",
			"revisionTime": "2017-08-29T09:47:49Z"
		},
		{
			"checksumSHA1": "xSilIRcQJFjJVaVl1e2oRqsjeeg=",
			"path": "github.com/gobwas/pool/pbufio",
			"revision": "32dbaa12caca20fad12253c30591227e04f62cdd",
			"revisionTime": "2017-08-29T09:47:49Z"
		},
		{
			"checksumSHA1": "HNmQ5/HoIX1Pg+ZRD89bqspxstU=",
			"path": "github.com/gobwas/pool/pbytes",
			"revision": "32dbaa12caca20fad12253c30591227e04f62cdd",
			"revisionTime": "2017-08-29T09:47:49Z"
		},
		{
			"checksumSHA1": "Ro9VLS8Cx9pKtlyxtA6HLdfEpko=",
			"path": "github.com/gobwas/ws",
			"revision": "915eed3240022c5265584c55032ef1b8c8f84168",
			"revisionTime": "2017-11-12T09:28:02Z"
		},
		{
			"checksumSHA1": "++M73QiW+Gdz0S1HjHiTXjU3F9A=",
			"path": "github.com/gobwas/ws/wsutil",
			"revision": "915eed3240022c5265584c55032ef1b8c8f84168",
			"revisionTime": "2017-11-12T09:28:02Z"
		},
		{
			"checksumSHA1": "wn2shNJMwRZpvuvkf1s7h0wvqHI=",
			"path": "github.com/gogo/protobuf/proto",
			"revision": "2adc21fd136931e0388e278825291678e1d98309",
			"revisionTime": "2017-08-31T18:35:40Z"
		},
		{
			"checksumSHA1": "HPVQZu059/Rfw2bAWM538bVTcUc=",
			"path": "github.com/gogo/protobuf/sortkeys",
			"revision": "2adc21fd136931e0388e278825291678e1d98309",
			"revisionTime": "2017-08-31T18:35:40Z"
		},
		{
			"checksumSHA1": "HmbftipkadrLlCfzzVQ+iFHbl6g=",
			"path": "github.com/golang/glog",
			"revision": "23def4e6c14b4da8ac2ed8007337bc5eb5007998",
			"revisionTime": "2016-01-25T20:49:56Z"
		},
		{
			"checksumSHA1": "eG45Hg4ZnB4b1KuqsMknc5eAx4A=",
			"path": "github.com/golang/protobuf/jsonpb",
			"revision": "925541529c1fa6821df4e44ce2723319eb2be768",
			"revisionTime": "2018-01-25T21:43:03Z",
			"version": "v1.0.0",
			"versionExact": "v1.0.0"
		},
		{
			"checksumSHA1": "WX1+2gktHcBmE9MGwFSGs7oqexU=",
			"path": "github.com/golang/protobuf/proto",
			"revision": "925541529c1fa6821df4e44ce2723319eb2be768",
			"revisionTime": "2018-01-25T21:43:03Z",
			"version": "v1.0.0",
			"versionExact": "v1.0.0"
		},
		{
			"checksumSHA1": "XNHQiRltA7NQJV0RvUroY+cf+zg=",
			"path": "github.com/golang/protobuf/protoc-gen-go/descriptor",
			"revision": "925541529c1fa6821df4e44ce2723319eb2be768",
			"revisionTime": "2018-01-25T21:43:03Z",
			"version": "v1.0.0",
			"versionExact": "v1.0.0"
		},
		{
			"checksumSHA1": "VfkiItDBFFkZluaAMAzJipDXNBY=",
			"path": "github.com/golang/protobuf/ptypes",
			"revision": "925541529c1fa6821df4e44ce2723319eb2be768",
			"revisionTime": "2018-01-25T21:43:03Z",
			"version": "v1.0.0",
			"versionExact": "v1.0.0"
		},
		{
			"checksumSHA1": "UB9scpDxeFjQe5tEthuR4zCLRu4=",
			"path": "github.com/golang/protobuf/ptypes/any",
			"revision": "925541529c1fa6821df4e44ce2723319eb2be768",
			"revisionTime": "2018-01-25T21:43:03Z",
			"version": "v1.0.0",
			"versionExact": "v1.0.0"
		},
		{
			"checksumSHA1": "hUjAj0dheFVDl84BAnSWj9qy2iY=",
			"path": "github.com/golang/protobuf/ptypes/duration",
			"revision": "925541529c1fa6821df4e44ce2723319eb2be768",
			"revisionTime": "2018-01-25T21:43:03Z",
			"version": "v1.0.0",
			"versionExact": "v1.0.0"
		},
		{
			"checksumSHA1": "Ylq6kq3KWBy6mu68oyEwenhNMdg=",
			"path": "github.com/golang/protobuf/ptypes/struct",
			"revision": "bbd03ef6da3a115852eaf24c8a1c46aeb39aa175",
			"revisionTime": "2018-02-02T18:43:18Z"
		},
		{
			"checksumSHA1": "O2ItP5rmfrgxPufhjJXbFlXuyL8=",
			"path": "github.com/golang/protobuf/ptypes/timestamp",
			"revision": "925541529c1fa6821df4e44ce2723319eb2be768",
			"revisionTime": "2018-01-25T21:43:03Z",
			"version": "v1.0.0",
			"versionExact": "v1.0.0"
		},
		{
			"checksumSHA1": "GENxfNGiSzB9hzo2fPZkI4F/Zzg=",
			"path": "github.com/google/btree",
			"revision": "cc6329d4279e3f025a53a83c397d2339b5705c45"
		},
		{
			"checksumSHA1": "PFtXkXPO7pwRtykVUUXtc07wc7U=",
			"path": "github.com/google/gofuzz",
			"revision": "24818f796faf91cd76ec7bddd72458fbced7a6c1",
			"revisionTime": "2017-06-12T17:47:53Z"
		},
		{
			"checksumSHA1": "Uaj9uu59It0BlmgsFa0ZO3zEjrE=",
			"comment": "v1.1.11-106-gbdf4ee7",
			"path": "github.com/google/gopacket",
			"revision": "67a21c4470a0598531a769727aef40b870ffa128",
			"revisionTime": "2017-11-28T22:01:57Z"
		},
		{
			"checksumSHA1": "ORc1X58pM+oNj08y5wXask2sV4c=",
			"comment": "v1.1.11-106-gbdf4ee7",
			"path": "github.com/google/gopacket/layers",
			"revision": "67a21c4470a0598531a769727aef40b870ffa128",
			"revisionTime": "2017-11-28T22:01:57Z"
		},
		{
			"checksumSHA1": "Zq24NvykkROxoBM3vum5unM6TTI=",
			"comment": "v1.1.11-106-gbdf4ee7",
			"path": "github.com/google/gopacket/pcap",
			"revision": "67a21c4470a0598531a769727aef40b870ffa128",
			"revisionTime": "2017-11-28T22:01:57Z"
		},
		{
			"checksumSHA1": "adb/IaMUy8be7lTHu0kSh+2zF2c=",
			"comment": "v1.1.11-106-gbdf4ee7",
			"path": "github.com/google/gopacket/pcapgo",
			"revision": "67a21c4470a0598531a769727aef40b870ffa128",
			"revisionTime": "2017-11-28T22:01:57Z"
		},
		{
			"checksumSHA1": "Nf/pN/E1Rutz925nyJR4eEeghwg=",
			"path": "github.com/googleapis/gnostic/OpenAPIv2",
			"revision": "41d03372f44f2bc18a72c97615a669fb60e7452a",
			"revisionTime": "2017-11-06T23:33:03Z"
		},
		{
			"checksumSHA1": "qpVQzofUvFDynzkeRlG3XOqCIuk=",
			"path": "github.com/googleapis/gnostic/compiler",
			"revision": "41d03372f44f2bc18a72c97615a669fb60e7452a",
			"revisionTime": "2017-11-06T23:33:03Z"
		},
		{
			"checksumSHA1": "W/Oj40ZuCiiUrd99Bu2GIa2Hg5Q=",
			"path": "github.com/googleapis/gnostic/extensions",
			"revision": "41d03372f44f2bc18a72c97615a669fb60e7452a",
			"revisionTime": "2017-11-06T23:33:03Z"
		},
		{
			"checksumSHA1": "Zcapl92yLsRGDnDfmD5BMZrU0i8=",
			"path": "github.com/gophercloud/gophercloud",
			"revision": "849a2e71dd64dbfa2bd4be110ace68881802414b",
			"revisionTime": "2017-09-29T03:20:27Z"
		},
		{
			"checksumSHA1": "0rCdHaLp8s8+UK/Uk/7E3qsLtPI=",
			"path": "github.com/gophercloud/gophercloud/openstack",
			"revision": "849a2e71dd64dbfa2bd4be110ace68881802414b",
			"revisionTime": "2017-09-29T03:20:27Z"
		},
		{
			"checksumSHA1": "oOJkelRgWx0NzUmxuI3kTS27gM0=",
			"path": "github.com/gophercloud/gophercloud/openstack/identity/v2/tenants",
			"revision": "849a2e71dd64dbfa2bd4be110ace68881802414b",
			"revisionTime": "2017-09-29T03:20:27Z"
		},
		{
			"checksumSHA1": "z5NsqMZX3TLMzpmwzOOXE4M5D9w=",
			"path": "github.com/gophercloud/gophercloud/openstack/identity/v2/tokens",
			"revision": "849a2e71dd64dbfa2bd4be110ace68881802414b",
			"revisionTime": "2017-09-29T03:20:27Z"
		},
		{
			"checksumSHA1": "HzVyehPh0jvNZpL5iodoWpUd46k=",
			"path": "github.com/gophercloud/gophercloud/openstack/identity/v3/tokens",
			"revision": "849a2e71dd64dbfa2bd4be110ace68881802414b",
			"revisionTime": "2017-09-29T03:20:27Z"
		},
		{
			"checksumSHA1": "eUvwdXvz/Zkckr/isvP+2nXY2J8=",
			"path": "github.com/gophercloud/gophercloud/openstack/networking/v2/extensions/provider",
			"revision": "849a2e71dd64dbfa2bd4be110ace68881802414b",
			"revisionTime": "2017-09-29T03:20:27Z"
		},
		{
			"checksumSHA1": "hmTj0vghsx3PEnkk3b3NUXWC2Ew=",
			"path": "github.com/gophercloud/gophercloud/openstack/networking/v2/networks",
			"revision": "849a2e71dd64dbfa2bd4be110ace68881802414b",
			"revisionTime": "2017-09-29T03:20:27Z"
		},
		{
			"checksumSHA1": "68RL/R3cHJvkHPNZmu0GW4xd4cY=",
			"path": "github.com/gophercloud/gophercloud/openstack/networking/v2/ports",
			"revision": "849a2e71dd64dbfa2bd4be110ace68881802414b",
			"revisionTime": "2017-09-29T03:20:27Z"
		},
		{
			"checksumSHA1": "P6Wvbidr+AvcKL0qDC7Dmpy8nyM=",
			"path": "github.com/gophercloud/gophercloud/openstack/networking/v2/subnets",
			"revision": "849a2e71dd64dbfa2bd4be110ace68881802414b",
			"revisionTime": "2017-09-29T03:20:27Z"
		},
		{
			"checksumSHA1": "hOTxf5bdm8+cwSTO+OO/maDz6ss=",
			"path": "github.com/gophercloud/gophercloud/openstack/utils",
			"revision": "849a2e71dd64dbfa2bd4be110ace68881802414b",
			"revisionTime": "2017-09-29T03:20:27Z"
		},
		{
			"checksumSHA1": "YspETi3tOMvawKIT91HyuqaA5lM=",
			"path": "github.com/gophercloud/gophercloud/pagination",
			"revision": "849a2e71dd64dbfa2bd4be110ace68881802414b",
			"revisionTime": "2017-09-29T03:20:27Z"
		},
		{
			"checksumSHA1": "g/V4qrXjUGG9B+e3hB+4NAYJ5Gs=",
			"path": "github.com/gorilla/context",
			"revision": "08b5f424b9271eedf6f9f0ce86cb9396ed337a42",
			"revisionTime": "2016-08-17T18:46:32Z"
		},
		{
			"checksumSHA1": "t1nayUUugNoJWht7p4cbKyWuk8Q=",
			"path": "github.com/gorilla/handlers",
			"revision": "90663712d74cb411cbef281bc1e08c19d1a76145",
			"revisionTime": "2017-11-01T17:43:35Z"
		},
		{
			"checksumSHA1": "bVayBU8lTVHNDai7umD17bwyws0=",
			"path": "github.com/gorilla/mux",
			"revision": "5ab525f4fb1678e197ae59401e9050fa0b6cb5fd",
			"revisionTime": "2017-12-08T16:08:15Z"
		},
		{
			"checksumSHA1": "oozAtDM7zyQcNmoi1MF0HNECXBk=",
			"path": "github.com/gorilla/websocket",
			"revision": "cdedf21e585dae942951e34d6defc3215b4280fa",
			"revisionTime": "2017-12-10T03:53:53Z"
		},
		{
			"checksumSHA1": "cACEkFM7kIL+NVF6jSJPY2tW4d8=",
			"path": "github.com/gosuri/uitable",
			"revision": "36ee7e946282a3fb1cfecd476ddc9b35d8847e42",
			"revisionTime": "2016-04-04T20:39:58Z"
		},
		{
			"checksumSHA1": "hfL7iFULaUity86NGidQt/AiYyo=",
			"path": "github.com/gosuri/uitable/util/strutil",
			"revision": "36ee7e946282a3fb1cfecd476ddc9b35d8847e42",
			"revisionTime": "2016-04-04T20:39:58Z"
		},
		{
			"checksumSHA1": "xUvDrGeY4HijGKl+W8WSvWl1Evs=",
			"path": "github.com/gosuri/uitable/util/wordwrap",
			"revision": "36ee7e946282a3fb1cfecd476ddc9b35d8847e42",
			"revisionTime": "2016-04-04T20:39:58Z"
		},
		{
			"checksumSHA1": "cxruT37CPesmfhB+LoLCb2fiR3k=",
			"path": "github.com/gregjones/httpcache",
			"revision": "2bcd89a1743fd4b373f7370ce8ddc14dfbd18229",
			"revisionTime": "2017-11-19T19:35:00Z"
		},
		{
			"checksumSHA1": "A+TX1jxqy7iWvcb9ZldoG1b5SsY=",
			"path": "github.com/gregjones/httpcache/diskcache",
			"revision": "2bcd89a1743fd4b373f7370ce8ddc14dfbd18229",
			"revisionTime": "2017-11-19T19:35:00Z"
		},
		{
			"checksumSHA1": "OJPSJ4GBgH/XOFtYu2VM1g7rtjk=",
			"path": "github.com/grpc-ecosystem/go-grpc-prometheus",
			"revision": "6b7015e65d366bf3f19b2b2a000a831940f0f7e0",
			"revisionTime": "2016-09-10T22:24:44Z",
			"version": "v1.1",
			"versionExact": "v1.1"
		},
		{
			"checksumSHA1": "waS+0BsNfvxLGQIKyBkTZUaCJqk=",
			"path": "github.com/grpc-ecosystem/grpc-gateway/runtime",
			"revision": "8cc3a55af3bcf171a1c23a90c4df9cf591706104",
			"revisionTime": "2017-11-03T16:55:59Z",
			"version": "v1.3.0",
			"versionExact": "v1.3.0"
		},
		{
			"checksumSHA1": "V1qChZAWS+xzlEBSyz2r8JlzmM8=",
			"path": "github.com/grpc-ecosystem/grpc-gateway/runtime/internal",
			"revision": "8cc3a55af3bcf171a1c23a90c4df9cf591706104",
			"revisionTime": "2017-11-03T16:55:59Z",
			"version": "v1.3.0",
			"versionExact": "v1.3.0"
		},
		{
			"checksumSHA1": "vqiK5r5dntV7JNZ+ZsGlD0Samos=",
			"path": "github.com/grpc-ecosystem/grpc-gateway/utilities",
			"revision": "8cc3a55af3bcf171a1c23a90c4df9cf591706104",
			"revisionTime": "2017-11-03T16:55:59Z",
			"version": "v1.3.0",
			"versionExact": "v1.3.0"
		},
		{
			"checksumSHA1": "d9PxF1XQGLMJZRct2R8qVM/eYlE=",
			"path": "github.com/hashicorp/golang-lru",
			"revision": "0a025b7e63adc15a622f29b0b2c4c3848243bbf6",
			"revisionTime": "2016-08-13T22:13:03Z"
		},
		{
			"checksumSHA1": "9hffs0bAIU6CquiRhKQdzjHnKt0=",
			"path": "github.com/hashicorp/golang-lru/simplelru",
			"revision": "0a025b7e63adc15a622f29b0b2c4c3848243bbf6",
			"revisionTime": "2016-08-13T22:13:03Z"
		},
		{
			"checksumSHA1": "bJJp3lBIn2Lt/9ZGivcjLw8o2Hg=",
			"path": "github.com/hashicorp/hcl",
			"revision": "1c284ec98f4b398443cbabb0d9197f7f4cc0077c"
		},
		{
			"checksumSHA1": "WP5ODRo9+USuAsKYPu5RW3q8Epg=",
			"path": "github.com/hashicorp/hcl/hcl/ast",
			"revision": "1c284ec98f4b398443cbabb0d9197f7f4cc0077c"
		},
		{
			"checksumSHA1": "5AUUwTIswg6icr/6vgCs0zFJl4w=",
			"path": "github.com/hashicorp/hcl/hcl/parser",
			"revision": "1c284ec98f4b398443cbabb0d9197f7f4cc0077c"
		},
		{
			"checksumSHA1": "AwXW3BDC53INB5cY2CLmtIFfOPw=",
			"path": "github.com/hashicorp/hcl/hcl/scanner",
			"revision": "1c284ec98f4b398443cbabb0d9197f7f4cc0077c"
		},
		{
			"checksumSHA1": "wh2mSXMC88JiAy8FIrTtL7OmY7Q=",
			"path": "github.com/hashicorp/hcl/hcl/strconv",
			"revision": "1c284ec98f4b398443cbabb0d9197f7f4cc0077c"
		},
		{
			"checksumSHA1": "mCxZsnCaqyKhAC5iulJQpt8LIqA=",
			"path": "github.com/hashicorp/hcl/hcl/token",
			"revision": "1c284ec98f4b398443cbabb0d9197f7f4cc0077c"
		},
		{
			"checksumSHA1": "uEaK2zagnGctsUmjWt8ZYmK1Yvs=",
			"path": "github.com/hashicorp/hcl/json/parser",
			"revision": "1c284ec98f4b398443cbabb0d9197f7f4cc0077c"
		},
		{
			"checksumSHA1": "S1e0F9ZKSnqgOLfjDTYazRL28tA=",
			"path": "github.com/hashicorp/hcl/json/scanner",
			"revision": "1c284ec98f4b398443cbabb0d9197f7f4cc0077c"
		},
		{
			"checksumSHA1": "fNlXQCQEnb+B3k5UDL/r15xtSJY=",
			"path": "github.com/hashicorp/hcl/json/token",
			"revision": "1c284ec98f4b398443cbabb0d9197f7f4cc0077c"
		},
		{
			"checksumSHA1": "K6exl2ouL7d8cR2i378EzZOdRVI=",
			"path": "github.com/howeyc/gopass",
			"revision": "bf9dde6d0d2c004a008c27aaee91170c786f6db8",
			"revisionTime": "2017-01-09T16:22:49Z"
		},
		{
			"checksumSHA1": "N4Uk5GHnDyx7s2ru1m4dsCN9Jmc=",
			"path": "github.com/hydrogen18/stoppableListener",
			"revision": "dadc9ccc400c712e5a316107a5c462863919e579"
		},
		{
			"checksumSHA1": "66lykxpWgSmQodnhkADqn6tnroQ=",
			"path": "github.com/imdario/mergo",
			"revision": "e3000cb3d28c72b837601cac94debd91032d19fe",
			"revisionTime": "2017-06-20T10:47:01Z"
		},
		{
			"checksumSHA1": "40vJyUB4ezQSn/NSadsKEOrudMc=",
			"path": "github.com/inconshreveable/mousetrap",
			"revision": "76626ae9c91c4f2a10f34cad8ce83ea42c93bb75"
		},
		{
			"checksumSHA1": "6Qd6S6TUUbcfiusfWXAOVbFek3w=",
			"path": "github.com/intel-go/yanff/asm",
			"revision": "35804adce65005f76409327527e4e256569cacc6",
			"revisionTime": "2017-10-04T13:30:35Z"
		},
		{
			"checksumSHA1": "T49hsS7BTPkFBYOF4uYDAKSNaQY=",
			"path": "github.com/intel-go/yanff/common",
			"revision": "35804adce65005f76409327527e4e256569cacc6",
			"revisionTime": "2017-10-04T13:30:35Z"
		},
		{
			"checksumSHA1": "oJSvu+jduVzxLEpg+p7RTFNwgYw=",
			"path": "github.com/intel-go/yanff/flow",
			"revision": "35804adce65005f76409327527e4e256569cacc6",
			"revisionTime": "2017-10-04T13:30:35Z"
		},
		{
			"checksumSHA1": "hJGVebdXaT5fyw5bYdYeV21lPQ8=",
			"path": "github.com/intel-go/yanff/low",
			"revision": "35804adce65005f76409327527e4e256569cacc6",
			"revisionTime": "2017-10-04T13:30:35Z"
		},
		{
			"checksumSHA1": "eWaI75K1UJvLaIGBFCcC8sOBhhM=",
			"path": "github.com/intel-go/yanff/packet",
			"revision": "35804adce65005f76409327527e4e256569cacc6",
			"revisionTime": "2017-10-04T13:30:35Z"
		},
		{
			"checksumSHA1": "ei5kZp1lR7hRZ+eWc2JJX0mZ1gs=",
			"path": "github.com/intel-go/yanff/scheduler",
			"revision": "35804adce65005f76409327527e4e256569cacc6",
			"revisionTime": "2017-10-04T13:30:35Z"
		},
		{
			"checksumSHA1": "V98GluE66LVH04Rl7zO0JKYs4ck=",
			"path": "github.com/iovisor/gobpf/elf",
			"revision": "dd767a9fd5f868874ed117811461410100cea403",
			"revisionTime": "2017-12-04T15:54:27Z"
		},
		{
			"checksumSHA1": "5WkG5igak593xRbqa+dmbEr4VDs=",
			"path": "github.com/iovisor/gobpf/elf/include",
			"revision": "78e59123840b27e16b7b4e7ca54f2ce9493b7271",
			"revisionTime": "2017-11-23T12:31:45Z"
		},
		{
			"checksumSHA1": "taxk9ohyf2kf2ZZ8XrVLJ6KnBKs=",
			"path": "github.com/iovisor/gobpf/pkg",
			"revision": "78e59123840b27e16b7b4e7ca54f2ce9493b7271",
			"revisionTime": "2017-11-23T12:31:45Z"
		},
		{
			"checksumSHA1": "oCkTxswYPo40CSinHng80yaFFmo=",
			"path": "github.com/iovisor/gobpf/pkg/bpffs",
			"revision": "dd767a9fd5f868874ed117811461410100cea403",
			"revisionTime": "2017-12-04T15:54:27Z"
		},
		{
			"checksumSHA1": "MZgRY/E4XdxUWP7E/OmFSPnPJbI=",
			"path": "github.com/iovisor/gobpf/pkg/cpuonline",
			"revision": "dd767a9fd5f868874ed117811461410100cea403",
			"revisionTime": "2017-12-04T15:54:27Z"
		},
		{
			"checksumSHA1": "dY0KFmKy0CuFTgKzrIxlT8aW7+g=",
			"path": "github.com/jbowtie/gokogiri",
			"revision": "e2644e49d5b4a4d2382d1a4b28dfbb313a4ffb0c",
			"revisionTime": "2016-07-04T00:25:24Z"
		},
		{
			"checksumSHA1": "pYPwTpovW+lIUb58aOZuTZftG+c=",
			"path": "github.com/jbowtie/gokogiri/help",
			"revision": "e2644e49d5b4a4d2382d1a4b28dfbb313a4ffb0c",
			"revisionTime": "2016-07-04T00:25:24Z"
		},
		{
			"checksumSHA1": "xJD3yhxwE8VXS741wgWplhEdzsQ=",
			"path": "github.com/jbowtie/gokogiri/html",
			"revision": "e2644e49d5b4a4d2382d1a4b28dfbb313a4ffb0c",
			"revisionTime": "2016-07-04T00:25:24Z"
		},
		{
			"checksumSHA1": "GYnhzFMWYi7kfsdt6Eh0y9VaBUA=",
			"path": "github.com/jbowtie/gokogiri/util",
			"revision": "e2644e49d5b4a4d2382d1a4b28dfbb313a4ffb0c",
			"revisionTime": "2016-07-04T00:25:24Z"
		},
		{
			"checksumSHA1": "/kcC0I9eEONlz1Owk/w7G6ZItCw=",
			"path": "github.com/jbowtie/gokogiri/xml",
			"revision": "e2644e49d5b4a4d2382d1a4b28dfbb313a4ffb0c",
			"revisionTime": "2016-07-04T00:25:24Z"
		},
		{
			"checksumSHA1": "9fLUX2ttIRXryNOBjb/hvqRSeIg=",
			"path": "github.com/jbowtie/gokogiri/xpath",
			"revision": "e2644e49d5b4a4d2382d1a4b28dfbb313a4ffb0c",
			"revisionTime": "2016-07-04T00:25:24Z"
		},
		{
			"checksumSHA1": "irxwCucfzk0o745pGL995YofeTM=",
			"path": "github.com/jonboulle/clockwork",
			"revision": "ed104f61ea4877bea08af6f759805674861e968d"
		},
		{
			"checksumSHA1": "sDPn8/gsqhEUkY5HEAmLfqP5b+I=",
			"path": "github.com/json-iterator/go",
			"revision": "ff2b70c1dbffdd98567bd8c2f9449d97c0d04c88",
			"revisionTime": "2017-11-22T16:09:35Z"
		},
		{
			"checksumSHA1": "LHZh5apJZKfVop30Df+QMsMybJM=",
			"path": "github.com/juju/loggo",
			"revision": "8232ab8918d91c72af1a9fb94d3edbe31d88b790",
			"revisionTime": "2017-06-05T01:46:07Z"
		},
		{
			"checksumSHA1": "a8Ge6pE7oxux9ZMZVAlyEeGzCng=",
			"path": "github.com/juju/ratelimit",
			"revision": "5b9ff866471762aa2ab2dced63c9fb6f53921342",
			"revisionTime": "2017-05-23T01:21:41Z"
		},
		{
			"checksumSHA1": "cjwF6h7GHyIgRAtE2ALx2OuLWqY=",
			"path": "github.com/juju/webbrowser",
			"revision": "54b8c57083b4afb7dc75da7f13e2967b2606a507",
			"revisionTime": "2016-03-09T14:36:29Z"
		},
		{
			"checksumSHA1": "T+kh2poktvucf6QrY3nRo09otto=",
			"path": "github.com/julienschmidt/httprouter",
			"revision": "d1898390779332322e6b5ca5011da4bf249bb056",
			"revisionTime": "2018-02-22T16:05:26Z"
		},
		{
			"checksumSHA1": "g+afVQQVopBLiLB5pFZp/8s6aBs=",
			"path": "github.com/kardianos/osext",
			"revision": "c2c54e542fb797ad986b31721e1baedf214ca413",
			"revisionTime": "2016-08-11T00:15:26Z"
		},
		{
			"checksumSHA1": "KQhA4EQp4Ldwj9nJZnEURlE6aQw=",
			"path": "github.com/kr/fs",
			"revision": "2788f0dbd16903de03cb8186e5c7d97b69ad387b",
			"revisionTime": "2013-11-06T22:25:44Z"
		},
		{
			"checksumSHA1": "jHOLsfeMPcX84YQB2MXBqXFntBg=",
			"path": "github.com/kr/pty",
			"revision": "95d05c1eef33a45bd58676b6ce28d105839b8d0b",
			"revisionTime": "2017-10-06T17:48:01Z"
		},
		{
			"checksumSHA1": "E6lbuGqlBGB0dnklAzqfNZ8wd6s=",
			"path": "github.com/lxc/lxd/client",
			"revision": "9907f3a64b6b8ec9144e8be02d633b951439c0f6",
			"revisionTime": "2017-12-19T22:27:04Z",
			"version": "lxd-2.21",
			"versionExact": "lxd-2.21"
		},
		{
			"checksumSHA1": "LD0LODkZVNMWnt47BNN7tTQ1JtY=",
			"path": "github.com/lxc/lxd/shared",
			"revision": "9907f3a64b6b8ec9144e8be02d633b951439c0f6",
			"revisionTime": "2017-12-19T22:27:04Z",
			"version": "lxd-2.21",
			"versionExact": "lxd-2.21"
		},
		{
			"checksumSHA1": "ig/gOCGx1AGYU55xjkeBM6wx6EU=",
			"path": "github.com/lxc/lxd/shared/api",
			"revision": "9907f3a64b6b8ec9144e8be02d633b951439c0f6",
			"revisionTime": "2017-12-19T22:27:04Z",
			"version": "lxd-2.21",
			"versionExact": "lxd-2.21"
		},
		{
			"checksumSHA1": "X5MyFQ1fUNXE0VnnogMCguow4UI=",
			"path": "github.com/lxc/lxd/shared/cancel",
			"revision": "9907f3a64b6b8ec9144e8be02d633b951439c0f6",
			"revisionTime": "2017-12-19T22:27:04Z",
			"version": "lxd-2.21",
			"versionExact": "lxd-2.21"
		},
		{
			"checksumSHA1": "Mg0lxP3ywEWUuoPP3Faoc1K/4UU=",
			"path": "github.com/lxc/lxd/shared/ioprogress",
			"revision": "9907f3a64b6b8ec9144e8be02d633b951439c0f6",
			"revisionTime": "2017-12-19T22:27:04Z",
			"version": "lxd-2.21",
			"versionExact": "lxd-2.21"
		},
		{
			"checksumSHA1": "KotoMpJvNmuV9ur+rgr59qOzT44=",
			"path": "github.com/lxc/lxd/shared/logger",
			"revision": "9907f3a64b6b8ec9144e8be02d633b951439c0f6",
			"revisionTime": "2017-12-19T22:27:04Z",
			"version": "lxd-2.21",
			"versionExact": "lxd-2.21"
		},
		{
			"checksumSHA1": "fCtpj6ZloSiOarLRJDwmoHSCIwc=",
			"path": "github.com/lxc/lxd/shared/osarch",
			"revision": "9907f3a64b6b8ec9144e8be02d633b951439c0f6",
			"revisionTime": "2017-12-19T22:27:04Z",
			"version": "lxd-2.21",
			"versionExact": "lxd-2.21"
		},
		{
			"checksumSHA1": "CuZ96YmYZNSiR2LbQS5Q2fyCHkE=",
			"path": "github.com/lxc/lxd/shared/simplestreams",
			"revision": "9907f3a64b6b8ec9144e8be02d633b951439c0f6",
			"revisionTime": "2017-12-19T22:27:04Z",
			"version": "lxd-2.21",
			"versionExact": "lxd-2.21"
		},
		{
			"checksumSHA1": "KCgFx/QQG9vUtshnL9aUxeWGFyY=",
			"comment": "v1.6.0-1-gc81f9d7",
			"path": "github.com/magiconair/properties",
			"revision": "c81f9d71af8f8cba1466501d30326b99a4e56c19"
		},
		{
			"checksumSHA1": "T8soMJArSZrYnhmdpAnq1bVxQ6Q=",
			"path": "github.com/mailru/easyjson/buffer",
			"revision": "2a92e673c9a6302dd05c3a691ae1f24aef46457d",
			"revisionTime": "2017-09-02T15:12:37Z"
		},
		{
			"checksumSHA1": "Xw5HIdQ2vlr5wkKl+8ANM9xp5Zs=",
			"path": "github.com/mailru/easyjson/jlexer",
			"revision": "2a92e673c9a6302dd05c3a691ae1f24aef46457d",
			"revisionTime": "2017-09-02T15:12:37Z"
		},
		{
			"checksumSHA1": "tMeVsfYgDW9K0spDZkOBlvZYssw=",
			"path": "github.com/mailru/easyjson/jwriter",
			"revision": "2a92e673c9a6302dd05c3a691ae1f24aef46457d",
			"revisionTime": "2017-09-02T15:12:37Z"
		},
		{
			"checksumSHA1": "1AfJEGDJfegnLKaiGGCHNFAep8Y=",
			"origin": "github.com/safchain/elastigo",
			"path": "github.com/mattbaird/elastigo",
			"revision": "441c1531dca50a19990385930149f6785f78fe59",
			"revisionTime": "2017-12-01T10:39:43Z"
		},
		{
			"checksumSHA1": "mSBTKRhZy0/SCae0FDdeEtITDkw=",
			"origin": "github.com/safchain/elastigo/lib",
			"path": "github.com/mattbaird/elastigo/lib",
			"revision": "441c1531dca50a19990385930149f6785f78fe59",
			"revisionTime": "2017-12-01T10:39:43Z"
		},
		{
			"checksumSHA1": "DdH3xAkzAWJ4B/LGYJyCeRsly2I=",
			"path": "github.com/mattn/go-runewidth",
			"revision": "d6bea18f789704b5f83375793155289da36a3c7f",
			"revisionTime": "2016-03-15T04:07:12Z"
		},
		{
			"checksumSHA1": "Q2vw4HZBbnU8BLFt8VrzStwqSJg=",
			"path": "github.com/matttproud/golang_protobuf_extensions/pbutil",
			"revision": "d0c3fe89de86839aecf2e0579c40ba3bb336a453"
		},
		{
			"checksumSHA1": "AXacfEchaUqT5RGmPmMXsOWRhv8=",
			"path": "github.com/mitchellh/go-homedir",
			"revision": "756f7b183b7ab78acdbbee5c7f392838ed459dda",
			"revisionTime": "2016-06-21T17:42:43Z"
		},
		{
			"checksumSHA1": "sWdAYPKyaT4SW8hNQNpRS0sU4lU=",
			"path": "github.com/mitchellh/hashstructure",
			"revision": "ab25296c0f51f1022f01cd99dfb45f1775de8799",
			"revisionTime": "2017-01-16T05:20:23Z"
		},
		{
			"checksumSHA1": "4Js6Jlu93Wa0o6Kjt393L9Z7diE=",
			"path": "github.com/mitchellh/mapstructure",
			"revision": "281073eb9eb092240d33ef253c404f1cca550309"
		},
		{
			"checksumSHA1": "NY/yQ26e4WcmK6+IxMR6TWK0X2U=",
			"path": "github.com/nlewo/contrail-introspect-cli/collection",
			"revision": "e4df28ccf9801abbe32edd5ddaba31a7a62b61b6",
			"revisionTime": "2017-12-22T11:11:37Z"
		},
		{
			"checksumSHA1": "7u0S2rH4jUAsSk4A1mH0DjepDrA=",
			"path": "github.com/nlewo/contrail-introspect-cli/descriptions",
			"revision": "e4df28ccf9801abbe32edd5ddaba31a7a62b61b6",
			"revisionTime": "2017-12-22T11:11:37Z"
		},
		{
			"checksumSHA1": "dc8PNRlEB9pbEJiJHjitlcJvH2I=",
			"path": "github.com/nlewo/contrail-introspect-cli/utils",
			"revision": "e4df28ccf9801abbe32edd5ddaba31a7a62b61b6",
			"revisionTime": "2017-12-22T11:11:37Z"
		},
		{
			"checksumSHA1": "gcLub3oB+u4QrOJZcYmk/y2AP4k=",
			"path": "github.com/nu7hatch/gouuid",
			"revision": "179d4d0c4d8d407a32af483c2354df1d2c91e6c3"
		},
		{
			"checksumSHA1": "BoXdUBWB8UnSlFlbnuTQaPqfCGk=",
			"path": "github.com/op/go-logging",
			"revision": "970db520ece77730c7e4724c61121037378659d9",
			"revisionTime": "2016-03-15T20:05:05Z"
		},
		{
			"checksumSHA1": "FV1FxF/25G8cx+qzKUGwbdJusrw=",
			"path": "github.com/opencontainers/runc/libcontainer/user",
			"revision": "8fa5343b0058459296399a89bc532aa5508de28d",
			"revisionTime": "2016-03-30T02:39:07Z"
		},
		{
			"checksumSHA1": "8Y05Pz7onrQPcVWW6JStSsYRh6E=",
			"path": "github.com/pelletier/go-buffruneio",
			"revision": "df1e16fde7fc330a0ca68167c23bf7ed6ac31d6d",
			"revisionTime": "2016-01-24T19:35:03Z"
		},
		{
			"checksumSHA1": "CtI2rBQw2rxHNIU+a0rcAf29Sco=",
			"path": "github.com/pelletier/go-toml",
			"revision": "45932ad32dfdd20826f5671da37a5f3ce9f26a8d",
			"revisionTime": "2016-09-20T07:07:15Z"
		},
		{
			"checksumSHA1": "K1Y3/a6mmpc31MzB2pvsC5fHrek=",
			"path": "github.com/peterbourgon/diskv",
			"revision": "2973218375c3d13162e1d3afe1708aaee318ef3f",
			"revisionTime": "2017-11-20T01:46:56Z"
		},
		{
			"checksumSHA1": "i8KS96zyCztA4003YeqcAmpcXXs=",
			"path": "github.com/peterh/liner",
			"revision": "8975875355a81d612fafb9f5a6037bdcc2d9b073",
			"revisionTime": "2016-06-15T11:30:19Z"
		},
		{
			"checksumSHA1": "ynJSWoF6v+3zMnh9R0QmmG6iGV8=",
			"path": "github.com/pkg/errors",
			"revision": "ff09b135c25aae272398c51a07235b90a75aa4f0",
			"revisionTime": "2017-03-16T20:15:38Z"
		},
		{
			"checksumSHA1": "Mud+5WNq90BFb4gTeM5AByN8f2Y=",
			"path": "github.com/pkg/sftp",
			"revision": "e84cc8c755ca39b7b64f510fe1fffc1b51f210a5",
			"revisionTime": "2016-01-18T19:07:21Z"
		},
		{
			"checksumSHA1": "asKDMHmA34wkDxXY18ch/jjLcEM=",
			"path": "github.com/pmylund/go-cache",
			"revision": "a3647f8e31d79543b2d0f0ae2fe5c379d72cedc0",
			"revisionTime": "2017-07-22T04:01:10Z"
		},
		{
			"checksumSHA1": "hu0MsbTdFzZxNRyAxe2HmTFFFak=",
			"comment": "0.7.0-72-g18acf99",
			"path": "github.com/prometheus/client_golang/prometheus",
			"revision": "5cec1d0429b02e4323e042eb04dafdb079ddf568",
			"revisionTime": "2017-10-05T11:29:15Z"
		},
		{
			"checksumSHA1": "DvwvOlPNAgRntBzt3b3OSRMS2N4=",
			"comment": "model-0.0.2-12-gfa8ad6f",
			"path": "github.com/prometheus/client_model/go",
			"revision": "fa8ad6fec33561be4280a8f0514318c79d7f6cb6"
		},
		{
			"checksumSHA1": "Zsc9IQzQDkOzqiAITqxEm0JXdws=",
			"path": "github.com/prometheus/common/expfmt",
			"revision": "23070236b1ebff452f494ae831569545c2b61d26"
		},
		{
			"checksumSHA1": "GWlM3d2vPYyNATtTFgftS10/A9w=",
			"path": "github.com/prometheus/common/internal/bitbucket.org/ww/goautoneg",
			"revision": "23070236b1ebff452f494ae831569545c2b61d26",
			"revisionTime": "2016-02-11T15:03:55Z"
		},
		{
			"checksumSHA1": "ItCsU2tsKlvNqlUZH30Df8byZTw=",
			"path": "github.com/prometheus/common/model",
			"revision": "23070236b1ebff452f494ae831569545c2b61d26"
		},
		{
			"checksumSHA1": "kO2MAzPuortudABaRd7fY+7EaoM=",
			"path": "github.com/prometheus/procfs",
			"revision": "406e5b7bfd8201a36e2bb5f7bdae0b03380c2ce8"
		},
		{
			"checksumSHA1": "5qwv3yDROEz5ZV8HztOBmQxen8c=",
			"path": "github.com/robertkrimen/otto",
			"revision": "bf1c3795ba078da6905fe80bfbc3ed3d8c36e9aa",
			"revisionTime": "2016-10-04T12:49:59Z"
		},
		{
			"checksumSHA1": "qgziiO3/QDVJMKw2nGrUbC8QldY=",
			"path": "github.com/robertkrimen/otto/ast",
			"revision": "bf1c3795ba078da6905fe80bfbc3ed3d8c36e9aa",
			"revisionTime": "2016-10-04T12:49:59Z"
		},
		{
			"checksumSHA1": "L0KsB2EzTlPgv0iae3q3SukNW7U=",
			"path": "github.com/robertkrimen/otto/dbg",
			"revision": "bf1c3795ba078da6905fe80bfbc3ed3d8c36e9aa",
			"revisionTime": "2016-10-04T12:49:59Z"
		},
		{
			"checksumSHA1": "euDLJKhw4doeTSxjEoezjxYXLzs=",
			"path": "github.com/robertkrimen/otto/file",
			"revision": "bf1c3795ba078da6905fe80bfbc3ed3d8c36e9aa",
			"revisionTime": "2016-10-04T12:49:59Z"
		},
		{
			"checksumSHA1": "LLuLITFO8chqSG0+APJIy5NtOHU=",
			"path": "github.com/robertkrimen/otto/parser",
			"revision": "bf1c3795ba078da6905fe80bfbc3ed3d8c36e9aa",
			"revisionTime": "2016-10-04T12:49:59Z"
		},
		{
			"checksumSHA1": "7J/7NaYRqKhBvZ+dTIutsEoEgFw=",
			"path": "github.com/robertkrimen/otto/registry",
			"revision": "bf1c3795ba078da6905fe80bfbc3ed3d8c36e9aa",
			"revisionTime": "2016-10-04T12:49:59Z"
		},
		{
			"checksumSHA1": "/jMXYuXycBpTqWhRyJ2xsqvHvQI=",
			"path": "github.com/robertkrimen/otto/token",
			"revision": "bf1c3795ba078da6905fe80bfbc3ed3d8c36e9aa",
			"revisionTime": "2016-10-04T12:49:59Z"
		},
		{
			"checksumSHA1": "ehRkDJisGCCSYdNgyvs1gSywSPE=",
			"path": "github.com/rogpeppe/fastuuid",
			"revision": "6724a57986aff9bff1a1770e9347036def7c89f6",
			"revisionTime": "2015-01-06T09:31:45Z"
		},
		{
			"checksumSHA1": "GN8zgTgvo+ouD9LClMmOL3NB+jM=",
			"path": "github.com/safchain/ethtool",
			"revision": "e01512671ed4c2248daf0c5e974ecf88a4947335"
		},
		{
			"checksumSHA1": "R/fjdtUQaHeLGBIm0QM/RZrRd2g=",
			"path": "github.com/shirou/gopsutil/cpu",
			"revision": "6a368fb7cd1221fa6ea90facc9447c9a2234c255",
			"revisionTime": "2018-01-11T02:47:13Z"
		},
		{
			"checksumSHA1": "a74I4/fP/YJh6OoX/CGgGVyREmM=",
			"path": "github.com/shirou/gopsutil/host",
			"revision": "6a368fb7cd1221fa6ea90facc9447c9a2234c255",
			"revisionTime": "2018-01-11T02:47:13Z"
		},
		{
			"checksumSHA1": "jWpwWWcywJPNhKTYxi4RXds+amQ=",
			"path": "github.com/shirou/gopsutil/internal/common",
			"revision": "6a368fb7cd1221fa6ea90facc9447c9a2234c255",
			"revisionTime": "2018-01-11T02:47:13Z"
		},
		{
			"checksumSHA1": "Cgm7wMq9rJpnUeZFV3OD8qkTKOM=",
			"path": "github.com/shirou/gopsutil/mem",
			"revision": "6a368fb7cd1221fa6ea90facc9447c9a2234c255",
			"revisionTime": "2018-01-11T02:47:13Z"
		},
		{
			"checksumSHA1": "Z7FjZvR5J5xh6Ne572gD7tRUsc8=",
			"path": "github.com/shirou/gopsutil/net",
			"revision": "6a368fb7cd1221fa6ea90facc9447c9a2234c255",
			"revisionTime": "2018-01-11T02:47:13Z"
		},
		{
			"checksumSHA1": "a5m6WLMC9Y0N96wxwM1n4JoIIyg=",
			"path": "github.com/shirou/gopsutil/process",
			"revision": "6a368fb7cd1221fa6ea90facc9447c9a2234c255",
			"revisionTime": "2018-01-11T02:47:13Z"
		},
		{
			"checksumSHA1": "Nve7SpDmjsv6+rhkXAkfg/UQx94=",
			"path": "github.com/shirou/w32",
			"revision": "bb4de0191aa41b5507caa14b0650cdbddcd9280b",
			"revisionTime": "2016-09-30T03:27:40Z"
		},
		{
			"checksumSHA1": "cPdi9F9KsV/5s9FxZo5Km8uooG8=",
			"path": "github.com/skydive-project/dede/dede",
			"revision": "d95b69cd1f75137aab3bcc01d6facf2aa7a43b80"
		},
		{
			"checksumSHA1": "LPxzXx+6DGiG/91JW6EzfpepDHY=",
			"path": "github.com/skydive-project/dede/statics",
			"revision": "d95b69cd1f75137aab3bcc01d6facf2aa7a43b80"
		},
		{
			"checksumSHA1": "/HwlJqv7kKCmWqX88A2rehLiOic=",
			"comment": "v0.1-11-g5113f8f",
			"path": "github.com/socketplane/libovsdb",
			"revision": "5113f8fb4d9d374417ab4ce35424fbea1aad7272"
		},
		{
			"checksumSHA1": "/nVR+XV3LuSQEJTy0YZRtbWbCbY=",
			"path": "github.com/spf13/afero",
			"revision": "a80ea588265c05730645be8342eeafeaa72b2923",
			"revisionTime": "2016-04-18T19:37:44Z"
		},
		{
			"checksumSHA1": "ZoU9aRjKQcb8i+8nCzIr94bcRmI=",
			"path": "github.com/spf13/afero/mem",
			"revision": "a80ea588265c05730645be8342eeafeaa72b2923",
			"revisionTime": "2016-04-18T19:37:44Z"
		},
		{
			"checksumSHA1": "sLyAUiIT7V0DNVp6yBhW4Ms5BEs=",
			"path": "github.com/spf13/afero/sftp",
			"revision": "a80ea588265c05730645be8342eeafeaa72b2923",
			"revisionTime": "2016-04-18T19:37:44Z"
		},
		{
			"checksumSHA1": "M4qI7Ul0vf2uj3fF69DvRnwqfd0=",
			"path": "github.com/spf13/cast",
			"revision": "2580bc98dc0e62908119e4737030cc2fdfc45e4c",
			"revisionTime": "2016-09-26T08:42:49Z"
		},
		{
			"checksumSHA1": "fEGgcE+iSzLkxdrbRj7j/vV7a7E=",
			"path": "github.com/spf13/cobra",
			"revision": "9c28e4bbd74e5c3ed7aacbc552b2cab7cfdfe744",
			"revisionTime": "2016-08-30T17:49:25Z"
		},
		{
			"checksumSHA1": "88nY1XQWDuufclM+CiLeSxtVtaQ=",
			"path": "github.com/spf13/jwalterweatherman",
			"revision": "d00654080cddbd2b082acaa74007cb94a2b40866"
		},
		{
			"checksumSHA1": "b1FgvXRMwcr3D1litcrDNxgowBw=",
			"path": "github.com/spf13/pflag",
			"revision": "c7e63cf4530bcd3ba943729cee0efeff2ebea63f"
		},
		{
			"checksumSHA1": "c95O+eiZqqbHBDb8oy+RqzUBzRg=",
			"path": "github.com/spf13/viper",
			"revision": "382f87b929b84ce13e9c8a375a4b217f224e6c65",
			"revisionTime": "2016-09-26T15:04:02Z"
		},
		{
			"checksumSHA1": "4Gv9Nedw2ry8zStFsAuMqD24Bio=",
			"path": "github.com/spf13/viper/remote",
			"revision": "382f87b929b84ce13e9c8a375a4b217f224e6c65"
		},
		{
			"checksumSHA1": "ANGOe9JH8sHzYNOQgEFCXuAhiuM=",
			"path": "github.com/tchap/zapext/zapsyslog",
			"revision": "e61c0c8823393722ae09ce0faee42fa177088a4b",
			"revisionTime": "2018-01-17T14:17:35Z"
		},
		{
			"checksumSHA1": "3GkzZHlhDZz0wSkOVjzbWlW5RJQ=",
			"path": "github.com/tebeka/selenium",
			"revision": "657e45ec600f26e76da253936c1f2adb6978ff72",
			"revisionTime": "2017-03-14T20:04:59Z"
		},
		{
			"checksumSHA1": "gjVGcbxJPgXZoFZ0NcL+xwlT7B0=",
			"path": "github.com/tebeka/selenium/chrome",
			"revision": "657e45ec600f26e76da253936c1f2adb6978ff72",
			"revisionTime": "2017-03-14T20:04:59Z"
		},
		{
			"checksumSHA1": "pJzQmkluRgGw+YuIGXRO0Rt341A=",
			"path": "github.com/tebeka/selenium/firefox",
			"revision": "657e45ec600f26e76da253936c1f2adb6978ff72",
			"revisionTime": "2017-03-14T20:04:59Z"
		},
		{
			"checksumSHA1": "ylpVK190UNacSoypkGH6Zm2hDmM=",
			"path": "github.com/tebeka/selenium/internal/zip",
			"revision": "657e45ec600f26e76da253936c1f2adb6978ff72",
			"revisionTime": "2017-03-14T20:04:59Z"
		},
		{
			"checksumSHA1": "MWqyOvDMkW+XYe2RJ5mplvut+aE=",
			"path": "github.com/ugorji/go/codec",
			"revision": "ded73eae5db7e7a0ef6f55aace87a2873c5d2b74",
			"revisionTime": "2017-01-07T13:32:03Z"
		},
		{
			"checksumSHA1": "AhGE8ldS12eim5/0T0k72j/hImw=",
			"path": "github.com/vishvananda/netlink",
			"revision": "016ba6f67a12c03708643150afcfb1509be7747a",
			"revisionTime": "2017-08-21T15:13:55Z"
		},
		{
			"checksumSHA1": "OE+fCZAjdKP/KEmtT7c3sv6scDI=",
			"path": "github.com/vishvananda/netlink/nl",
			"revision": "016ba6f67a12c03708643150afcfb1509be7747a",
			"revisionTime": "2017-08-21T15:13:55Z"
		},
		{
			"checksumSHA1": "JCH45h0NMsN7LFN18mwjzNgDaYI=",
			"path": "github.com/vishvananda/netns",
			"revision": "604eaf189ee867d8c147fafc28def2394e878d25"
		},
		{
			"checksumSHA1": "rFSw9cpg4vxtZD7dlOtKx25h4kI=",
			"path": "github.com/weaveworks/tcptracer-bpf",
			"revision": "e080bd747dc6b62d4ed3ed2b7f0be4801bef8faf",
			"revisionTime": "2017-08-17T15:53:01Z",
			"tree": true
		},
		{
			"checksumSHA1": "B9K+5clCq0PU8n8/utbKT0QjQyU=",
			"path": "github.com/xeipuuv/gojsonpointer",
			"revision": "6fe8760cad3569743d51ddbb243b26f8456742dc",
			"revisionTime": "2017-02-25T23:34:18Z"
		},
		{
			"checksumSHA1": "pSoUW+qY6LwIJ5lFwGohPU5HUpg=",
			"path": "github.com/xeipuuv/gojsonreference",
			"revision": "e02fc20de94c78484cd5ffb007f8af96be030a45",
			"revisionTime": "2015-08-08T06:50:54Z"
		},
		{
			"checksumSHA1": "5+YVBClSfR0M/M/G5JI2cG7G+ak=",
			"path": "github.com/xeipuuv/gojsonschema",
			"revision": "702b404897d4364af44dc8dcabc9815947942325",
			"revisionTime": "2017-03-24T00:22:21Z"
		},
		{
			"checksumSHA1": "+SrMzo4EJeOuoF9AKdbw8QWOOYQ=",
			"path": "github.com/xiang90/probing",
			"revision": "07dd2e8dfe18522e9c447ba95f2fe95262f63bb2",
			"revisionTime": "2016-08-13T15:48:53Z",
			"version": "0.0.1",
			"versionExact": "0.0.1"
		},
		{
			"checksumSHA1": "Jcarmr4WdTvVAWBssHA33O6NaeI=",
			"comment": "v0.0.2-17-g749e360",
			"path": "github.com/xordataexchange/crypt/backend",
			"revision": "b2862e3d0a775f18c7cfe02273500ae307b61218",
			"revisionTime": "2017-06-26T21:55:01Z"
		},
		{
			"checksumSHA1": "XwrymfY5Vix5WXwiG+PBmwJiFKo=",
			"comment": "v0.0.2-17-g749e360",
			"path": "github.com/xordataexchange/crypt/backend/consul",
			"revision": "b2862e3d0a775f18c7cfe02273500ae307b61218",
			"revisionTime": "2017-06-26T21:55:01Z"
		},
		{
			"checksumSHA1": "6Noa/UysdDphO2N3EcfpxOVAvks=",
			"comment": "v0.0.2-17-g749e360",
			"path": "github.com/xordataexchange/crypt/backend/etcd",
			"revision": "b2862e3d0a775f18c7cfe02273500ae307b61218",
			"revisionTime": "2017-06-26T21:55:01Z"
		},
		{
			"checksumSHA1": "+LK6jdiDR3a/HF8SoN5Mf+XftU0=",
			"comment": "v0.0.2-17-g749e360",
			"path": "github.com/xordataexchange/crypt/config",
			"revision": "b2862e3d0a775f18c7cfe02273500ae307b61218",
			"revisionTime": "2017-06-26T21:55:01Z"
		},
		{
			"checksumSHA1": "lf1th5ICyuV7ah5/CCv1FdGI3Fs=",
			"comment": "v0.0.2-17-g749e360",
			"path": "github.com/xordataexchange/crypt/encoding/secconf",
			"revision": "b2862e3d0a775f18c7cfe02273500ae307b61218",
			"revisionTime": "2017-06-26T21:55:01Z"
		},
		{
			"checksumSHA1": "HedK9m8E8iyib4bIBtIX7xprOgo=",
			"path": "go.uber.org/atomic",
			"revision": "0506d69f5564c56e25797bf7183c28921d4c6360",
			"revisionTime": "2017-06-09T00:20:07Z"
		},
		{
			"checksumSHA1": "JDGx7hehaQunZySwPs7yvdUs2m8=",
			"path": "go.uber.org/multierr",
			"revision": "3c4937480c32f4c13a875a1829af76c98ca3d40a",
			"revisionTime": "2017-06-30T17:54:37Z"
		},
		{
			"checksumSHA1": "5BYbiKEkYykvfjSaNYDuQpBqglo=",
			"path": "go.uber.org/zap",
			"revision": "35aad584952c3e7020db7b839f6b102de6271f89",
			"revisionTime": "2017-09-25T19:53:02Z",
			"version": "v1.7.1",
			"versionExact": "v1.7.1"
		},
		{
			"checksumSHA1": "HYo/9nwrY08NQA+2ItPOAH8IFW8=",
			"path": "go.uber.org/zap/buffer",
			"revision": "35aad584952c3e7020db7b839f6b102de6271f89",
			"revisionTime": "2017-09-25T19:53:02Z",
			"version": "v1.7.1",
			"versionExact": "v1.7.1"
		},
		{
			"checksumSHA1": "MuxOAtZEsJitlWBzhmpm2vGiHok=",
			"path": "go.uber.org/zap/internal/bufferpool",
			"revision": "35aad584952c3e7020db7b839f6b102de6271f89",
			"revisionTime": "2017-09-25T19:53:02Z",
			"version": "v1.7.1",
			"versionExact": "v1.7.1"
		},
		{
			"checksumSHA1": "uC0L9eCSAYcCWNC8udJk/t1vvIU=",
			"path": "go.uber.org/zap/internal/color",
			"revision": "35aad584952c3e7020db7b839f6b102de6271f89",
			"revisionTime": "2017-09-25T19:53:02Z",
			"version": "v1.7.1",
			"versionExact": "v1.7.1"
		},
		{
			"checksumSHA1": "b80CJExrVpXu3SA1iCQ6uLqTn2c=",
			"path": "go.uber.org/zap/internal/exit",
			"revision": "35aad584952c3e7020db7b839f6b102de6271f89",
			"revisionTime": "2017-09-25T19:53:02Z",
			"version": "v1.7.1",
			"versionExact": "v1.7.1"
		},
		{
			"checksumSHA1": "mRD6lujPvXPkbC3+byNwO/bNVu8=",
			"path": "go.uber.org/zap/zapcore",
			"revision": "35aad584952c3e7020db7b839f6b102de6271f89",
			"revisionTime": "2017-09-25T19:53:02Z",
			"version": "v1.7.1",
			"versionExact": "v1.7.1"
		},
		{
			"checksumSHA1": "vE43s37+4CJ2CDU6TlOUOYE0K9c=",
			"path": "golang.org/x/crypto/bcrypt",
			"revision": "1f22c0103821b9390939b6776727195525381532"
		},
		{
			"checksumSHA1": "udD2DzUPFZbMVXP0VNADhef4zKk=",
			"path": "golang.org/x/crypto/blowfish",
			"revision": "1f22c0103821b9390939b6776727195525381532"
		},
		{
			"checksumSHA1": "TT1rac6kpQp2vz24m5yDGUNQ/QQ=",
			"path": "golang.org/x/crypto/cast5",
			"revision": "1f22c0103821b9390939b6776727195525381532"
		},
		{
			"checksumSHA1": "h+pFYiRHBogczS8/F1NoN3Ata44=",
			"path": "golang.org/x/crypto/curve25519",
			"revision": "1f22c0103821b9390939b6776727195525381532",
			"revisionTime": "2016-01-26T17:50:25Z"
		},
		{
			"checksumSHA1": "Fy1wkWVRMRkq0/AEzFWwRCib8jU=",
			"path": "golang.org/x/crypto/nacl/box",
			"revision": "432090b8f568c018896cd8a0fb0345872bbac6ce",
			"revisionTime": "2018-02-08T00:33:17Z"
		},
		{
			"checksumSHA1": "TwxAhBcGuCzWA6H3FvJE1XVZsxo=",
			"path": "golang.org/x/crypto/nacl/secretbox",
			"revision": "432090b8f568c018896cd8a0fb0345872bbac6ce",
			"revisionTime": "2018-02-08T00:33:17Z"
		},
		{
			"checksumSHA1": "gGwADm6eYv1MbHg29x1jWy6fB7w=",
			"path": "golang.org/x/crypto/openpgp",
			"revision": "1f22c0103821b9390939b6776727195525381532"
		},
		{
			"checksumSHA1": "olOKkhrdkYQHZ0lf1orrFQPQrv4=",
			"path": "golang.org/x/crypto/openpgp/armor",
			"revision": "1f22c0103821b9390939b6776727195525381532"
		},
		{
			"checksumSHA1": "eo/KtdjieJQXH7Qy+faXFcF70ME=",
			"path": "golang.org/x/crypto/openpgp/elgamal",
			"revision": "1f22c0103821b9390939b6776727195525381532"
		},
		{
			"checksumSHA1": "rlxVSaGgqdAgwblsErxTxIfuGfg=",
			"path": "golang.org/x/crypto/openpgp/errors",
			"revision": "1f22c0103821b9390939b6776727195525381532"
		},
		{
			"checksumSHA1": "yfguQjUicrT3/ZsD7WlQIC3mcgQ=",
			"path": "golang.org/x/crypto/openpgp/packet",
			"revision": "1f22c0103821b9390939b6776727195525381532"
		},
		{
			"checksumSHA1": "sJspGhrr7TS9uMgyv2/cSfRDLV8=",
			"path": "golang.org/x/crypto/openpgp/s2k",
			"revision": "1f22c0103821b9390939b6776727195525381532"
		},
		{
			"checksumSHA1": "kVKE0OX1Xdw5mG7XKT86DLLKE2I=",
			"path": "golang.org/x/crypto/poly1305",
			"revision": "432090b8f568c018896cd8a0fb0345872bbac6ce",
			"revisionTime": "2018-02-08T00:33:17Z"
		},
		{
			"checksumSHA1": "cRCpfAgTnlIDpdcfjivbiv+9YJU=",
			"path": "golang.org/x/crypto/salsa20/salsa",
			"revision": "432090b8f568c018896cd8a0fb0345872bbac6ce",
			"revisionTime": "2018-02-08T00:33:17Z"
		},
		{
			"checksumSHA1": "locu61AZ1k1skk45VLE2zpDaVTA=",
			"path": "golang.org/x/crypto/ssh",
			"revision": "1f22c0103821b9390939b6776727195525381532"
		},
		{
			"checksumSHA1": "bA2gANkJBx2Br/p5GKYdhyGo3Pg=",
			"path": "golang.org/x/crypto/ssh/terminal",
			"revision": "1f22c0103821b9390939b6776727195525381532"
		},
		{
			"checksumSHA1": "9Pcc1IiRqPxEcxU2KMpkrcEGb3k=",
			"path": "golang.org/x/net/bpf",
			"revision": "a6577fac2d73be281a500b310739095313165611",
			"revisionTime": "2017-03-08T20:54:49Z"
		},
		{
			"checksumSHA1": "dr5+PfIRzXeN+l1VG+s0lea9qz8=",
			"path": "golang.org/x/net/context",
			"revision": "66aacef3dd8a676686c7ae3716979581e8b03c47",
			"revisionTime": "2016-09-14T00:11:54Z"
		},
		{
			"checksumSHA1": "WHc3uByvGaMcnSoI21fhzYgbOgg=",
			"path": "golang.org/x/net/context/ctxhttp",
			"revision": "66aacef3dd8a676686c7ae3716979581e8b03c47",
			"revisionTime": "2016-09-14T00:11:54Z"
		},
		{
<<<<<<< HEAD
			"checksumSHA1": "L68uqaYKEOxkq2xwnNV2bRP7yO4=",
			"path": "golang.org/x/net/html",
			"revision": "cbe0f9307d0156177f9dd5dc85da1a31abc5f2fb",
			"revisionTime": "2018-02-18T17:15:52Z"
		},
		{
			"checksumSHA1": "NvlH++AI8+25Z2Vs8WKxLVCNrxo=",
			"path": "golang.org/x/net/html/atom",
			"revision": "cbe0f9307d0156177f9dd5dc85da1a31abc5f2fb",
			"revisionTime": "2018-02-18T17:15:52Z"
		},
		{
			"checksumSHA1": "szmox7VF0nawZ4/erMCImLRDheQ=",
=======
			"checksumSHA1": "cY4u3LCdJxKaS2GbftZjfrOSnNE=",
>>>>>>> 9eef4725
			"path": "golang.org/x/net/http2",
			"revision": "66aacef3dd8a676686c7ae3716979581e8b03c47",
			"revisionTime": "2016-09-14T00:11:54Z"
		},
		{
			"checksumSHA1": "ezWhc7n/FtqkLDQKeU2JbW+80tE=",
			"path": "golang.org/x/net/http2/hpack",
			"revision": "66aacef3dd8a676686c7ae3716979581e8b03c47",
			"revisionTime": "2016-09-14T00:11:54Z"
		},
		{
			"checksumSHA1": "1osdKBIU5mNqyQqiGmnutoTzdJA=",
			"path": "golang.org/x/net/idna",
			"revision": "0744d001aa8470aaa53df28d32e5ceeb8af9bd70",
			"revisionTime": "2017-09-01T09:04:45Z"
		},
		{
			"checksumSHA1": "UxahDzW2v4mf/+aFxruuupaoIwo=",
			"path": "golang.org/x/net/internal/timeseries",
			"revision": "66aacef3dd8a676686c7ae3716979581e8b03c47",
			"revisionTime": "2016-09-14T00:11:54Z"
		},
		{
			"checksumSHA1": "3xyuaSNmClqG4YWC7g0isQIbUTc=",
			"path": "golang.org/x/net/lex/httplex",
			"revision": "f5dfe339be1d06f81b22525fe34671ee7d2c8904",
			"revisionTime": "2018-02-04T03:50:36Z"
		},
		{
			"checksumSHA1": "LvdVRE0FqdR68SvVpRkHs1rxhcA=",
			"path": "golang.org/x/net/proxy",
			"revision": "6acef71eb69611914f7a30939ea9f6e194c78172",
			"revisionTime": "2016-02-25T17:50:37Z"
		},
		{
<<<<<<< HEAD
			"checksumSHA1": "Q165MxF3KQE3AaU3GGPsKFLEFCU=",
			"path": "golang.org/x/net/publicsuffix",
			"revision": "cbe0f9307d0156177f9dd5dc85da1a31abc5f2fb",
			"revisionTime": "2018-02-18T17:15:52Z"
		},
		{
			"checksumSHA1": "U3JEKriLxCHePYG8XtuVLGuNCK4=",
=======
			"checksumSHA1": "u/r66lwYfgg682u5hZG7/E7+VCY=",
>>>>>>> 9eef4725
			"path": "golang.org/x/net/trace",
			"revision": "66aacef3dd8a676686c7ae3716979581e8b03c47",
			"revisionTime": "2016-09-14T00:11:54Z"
		},
		{
			"checksumSHA1": "gRu2kYXXhEN+A+NpuAuMrjuiud0=",
			"path": "golang.org/x/sys/unix",
			"revision": "810d7000345868fc619eb81f46307107118f4ae1",
			"revisionTime": "2018-01-09T14:25:55Z"
		},
		{
			"checksumSHA1": "eQq+ZoTWPjyizS9XalhZwfGjQao=",
			"path": "golang.org/x/sys/windows",
			"revision": "810d7000345868fc619eb81f46307107118f4ae1",
			"revisionTime": "2018-01-09T14:25:55Z"
		},
		{
			"checksumSHA1": "tltivJ/uj/lqLk05IqGfCv2F/E8=",
			"path": "golang.org/x/text/secure/bidirule",
			"revision": "1cbadb444a806fd9430d14ad08967ed91da4fa0a",
			"revisionTime": "2017-09-13T19:45:57Z"
		},
		{
			"checksumSHA1": "ziMb9+ANGRJSSIuxYdRbA+cDRBQ=",
			"path": "golang.org/x/text/transform",
			"revision": "ab5ac5f9a8deb4855a60fab02bc61a4ec770bd49",
			"revisionTime": "2017-09-13T16:58:53Z"
		},
		{
			"checksumSHA1": "iB6/RoQIzBaZxVi+t7tzbkwZTlo=",
			"path": "golang.org/x/text/unicode/bidi",
			"revision": "1cbadb444a806fd9430d14ad08967ed91da4fa0a",
			"revisionTime": "2017-09-13T19:45:57Z"
		},
		{
			"checksumSHA1": "OwypTTxsp/HEwbfXq9yMR4fACRM=",
			"path": "golang.org/x/text/unicode/norm",
			"revision": "02704b6b714738b763ba478766eb55a4b4851cd4",
			"revisionTime": "2016-04-13T10:07:35Z"
		},
		{
			"checksumSHA1": "mfeW9NCKg58o6w5bbXPvpixpIw0=",
			"path": "golang.org/x/text/width",
			"revision": "ab5ac5f9a8deb4855a60fab02bc61a4ec770bd49",
			"revisionTime": "2017-09-13T16:58:53Z"
		},
		{
			"checksumSHA1": "GkjRB7ms/necD0ePmzqT6gDsu+4=",
			"path": "google.golang.org/genproto/googleapis/api/annotations",
			"revision": "2b5a72b8730b0b16380010cfe5286c42108d88e7",
			"revisionTime": "2018-02-06T00:51:23Z"
		},
		{
			"checksumSHA1": "Tc3BU26zThLzcyqbVtiSEp7EpU8=",
			"path": "google.golang.org/genproto/googleapis/rpc/status",
			"revision": "2b5a72b8730b0b16380010cfe5286c42108d88e7",
			"revisionTime": "2018-02-06T00:51:23Z"
		},
		{
			"checksumSHA1": "Um46RCevcT16ss4gsW2HpUsMOjc=",
			"path": "google.golang.org/grpc",
			"revision": "5b3c4e850e90a4cf6a20ebd46c8b32a0a3afcb9e",
			"revisionTime": "2017-12-18T23:19:08Z",
			"version": "v1.7.5",
			"versionExact": "v1.7.5"
		},
		{
			"checksumSHA1": "OCBWpefHJ05ZkENccs7COJjWIvk=",
			"path": "google.golang.org/grpc/balancer",
			"revision": "5b3c4e850e90a4cf6a20ebd46c8b32a0a3afcb9e",
			"revisionTime": "2017-12-18T23:19:08Z",
			"version": "v1.7.5",
			"versionExact": "v1.7.5"
		},
		{
			"checksumSHA1": "Dkjgw1HasWvqct0IuiZdjbD7O0c=",
			"path": "google.golang.org/grpc/codes",
			"revision": "5b3c4e850e90a4cf6a20ebd46c8b32a0a3afcb9e",
			"revisionTime": "2017-12-18T23:19:08Z",
			"version": "v1.7.5",
			"versionExact": "v1.7.5"
		},
		{
			"checksumSHA1": "XH2WYcDNwVO47zYShREJjcYXm0Y=",
			"path": "google.golang.org/grpc/connectivity",
			"revision": "5b3c4e850e90a4cf6a20ebd46c8b32a0a3afcb9e",
			"revisionTime": "2017-12-18T23:19:08Z",
			"version": "v1.7.5",
			"versionExact": "v1.7.5"
		},
		{
			"checksumSHA1": "OyioMERPoXgmqcSFT1jVnxXRdfo=",
			"path": "google.golang.org/grpc/credentials",
			"revision": "5b3c4e850e90a4cf6a20ebd46c8b32a0a3afcb9e",
			"revisionTime": "2017-12-18T23:19:08Z",
			"version": "v1.7.5",
			"versionExact": "v1.7.5"
		},
		{
			"checksumSHA1": "H7SuPUqbPcdbNqgl+k3ohuwMAwE=",
			"path": "google.golang.org/grpc/grpclb/grpc_lb_v1/messages",
			"revision": "d50734d1d6ca477a72646f3022216ec39639f4cd",
			"revisionTime": "2018-02-08T21:15:38Z"
		},
		{
			"checksumSHA1": "ntHev01vgZgeIh5VFRmbLx/BSTo=",
			"path": "google.golang.org/grpc/grpclog",
			"revision": "5b3c4e850e90a4cf6a20ebd46c8b32a0a3afcb9e",
			"revisionTime": "2017-12-18T23:19:08Z",
			"version": "v1.7.5",
			"versionExact": "v1.7.5"
		},
		{
			"checksumSHA1": "6vY7tYjV84pnr3sDctzx53Bs8b0=",
			"path": "google.golang.org/grpc/health/grpc_health_v1",
			"revision": "5b3c4e850e90a4cf6a20ebd46c8b32a0a3afcb9e",
			"revisionTime": "2017-12-18T23:19:08Z",
			"version": "v1.7.5",
			"versionExact": "v1.7.5"
		},
		{
			"checksumSHA1": "U9vDe05/tQrvFBojOQX8Xk12W9I=",
			"path": "google.golang.org/grpc/internal",
			"revision": "5b3c4e850e90a4cf6a20ebd46c8b32a0a3afcb9e",
			"revisionTime": "2017-12-18T23:19:08Z",
			"version": "v1.7.5",
			"versionExact": "v1.7.5"
		},
		{
			"checksumSHA1": "hcuHgKp8W0wIzoCnNfKI8NUss5o=",
			"path": "google.golang.org/grpc/keepalive",
			"revision": "5b3c4e850e90a4cf6a20ebd46c8b32a0a3afcb9e",
			"revisionTime": "2017-12-18T23:19:08Z",
			"version": "v1.7.5",
			"versionExact": "v1.7.5"
		},
		{
			"checksumSHA1": "KeUmTZV+2X46C49cKyjp+xM7fvw=",
			"path": "google.golang.org/grpc/metadata",
			"revision": "5b3c4e850e90a4cf6a20ebd46c8b32a0a3afcb9e",
			"revisionTime": "2017-12-18T23:19:08Z",
			"version": "v1.7.5",
			"versionExact": "v1.7.5"
		},
		{
			"checksumSHA1": "556Vl75S7EVxgScPckfELwn6+xo=",
			"path": "google.golang.org/grpc/naming",
			"revision": "5b3c4e850e90a4cf6a20ebd46c8b32a0a3afcb9e",
			"revisionTime": "2017-12-18T23:19:08Z",
			"version": "v1.7.5",
			"versionExact": "v1.7.5"
		},
		{
			"checksumSHA1": "n5EgDdBqFMa2KQFhtl+FF/4gIFo=",
			"path": "google.golang.org/grpc/peer",
			"revision": "5b3c4e850e90a4cf6a20ebd46c8b32a0a3afcb9e",
			"revisionTime": "2017-12-18T23:19:08Z",
			"version": "v1.7.5",
			"versionExact": "v1.7.5"
		},
		{
			"checksumSHA1": "ifLyU1wZH521mt8htJZpGB/XVgQ=",
			"path": "google.golang.org/grpc/resolver",
			"revision": "5b3c4e850e90a4cf6a20ebd46c8b32a0a3afcb9e",
			"revisionTime": "2017-12-18T23:19:08Z",
			"version": "v1.7.5",
			"versionExact": "v1.7.5"
		},
		{
			"checksumSHA1": "G9lgXNi7qClo5sM2s6TbTHLFR3g=",
			"path": "google.golang.org/grpc/stats",
			"revision": "5b3c4e850e90a4cf6a20ebd46c8b32a0a3afcb9e",
			"revisionTime": "2017-12-18T23:19:08Z",
			"version": "v1.7.5",
			"versionExact": "v1.7.5"
		},
		{
			"checksumSHA1": "3Dwz4RLstDHMPyDA7BUsYe+JP4w=",
			"path": "google.golang.org/grpc/status",
			"revision": "5b3c4e850e90a4cf6a20ebd46c8b32a0a3afcb9e",
			"revisionTime": "2017-12-18T23:19:08Z",
			"version": "v1.7.5",
			"versionExact": "v1.7.5"
		},
		{
			"checksumSHA1": "qvArRhlrww5WvRmbyMF2mUfbJew=",
			"path": "google.golang.org/grpc/tap",
			"revision": "5b3c4e850e90a4cf6a20ebd46c8b32a0a3afcb9e",
			"revisionTime": "2017-12-18T23:19:08Z",
			"version": "v1.7.5",
			"versionExact": "v1.7.5"
		},
		{
			"checksumSHA1": "hxIqB8X9T63aAyZfuN8S4JTz6Bc=",
			"path": "google.golang.org/grpc/transport",
			"revision": "5b3c4e850e90a4cf6a20ebd46c8b32a0a3afcb9e",
			"revisionTime": "2017-12-18T23:19:08Z",
			"version": "v1.7.5",
			"versionExact": "v1.7.5"
		},
		{
			"checksumSHA1": "nkSUCucyJWGp2kBsYMzQ+UcyftY=",
			"path": "gopkg.in/errgo.v1",
			"revision": "442357a80af5c6bf9b6d51ae791a39c3421004f3",
			"revisionTime": "2016-12-22T12:58:16Z"
		},
		{
			"checksumSHA1": "WCpgePNKiUKt0S0VE/e5kF5OnzU=",
			"comment": "v1.2.9",
			"path": "gopkg.in/fsnotify.v1",
			"revision": "8611c35ab31c1c28aa903d33cf8b6e44a399b09e"
		},
		{
			"checksumSHA1": "1sTwddC+3MJeObnzpIPWnXs6oM4=",
			"path": "gopkg.in/httprequest.v1",
			"revision": "93f8fee4081f01ea23d258bdbbcdd319f668d718",
			"revisionTime": "2018-02-09T16:35:14Z"
		},
		{
			"checksumSHA1": "6f8MEU31llHM1sLM/GGH4/Qxu0A=",
			"path": "gopkg.in/inf.v0",
			"revision": "3887ee99ecf07df5b447e9b00d9c0b2adaa9f3e4",
			"revisionTime": "2015-09-11T12:57:57Z"
		},
		{
			"checksumSHA1": "5oxp7mMFzr9Lt6O+iUpjf7DPBXM=",
			"path": "gopkg.in/macaroon-bakery.v2/bakery",
			"revision": "22c04a94d902625448265ef041bb53e715452a40",
			"revisionTime": "2018-02-09T09:08:14Z"
		},
		{
			"checksumSHA1": "1T/0110+eKcJB5ehfCGEaHQOZtA=",
			"path": "gopkg.in/macaroon-bakery.v2/bakery/checkers",
			"revision": "22c04a94d902625448265ef041bb53e715452a40",
			"revisionTime": "2018-02-09T09:08:14Z"
		},
		{
			"checksumSHA1": "Gh9daQ25fsyNer7JI5enGaDUajA=",
			"path": "gopkg.in/macaroon-bakery.v2/bakery/internal/macaroonpb",
			"revision": "22c04a94d902625448265ef041bb53e715452a40",
			"revisionTime": "2018-02-09T09:08:14Z"
		},
		{
			"checksumSHA1": "0ARUOAcAWuCSHSWHrgCKEjwGd+0=",
			"path": "gopkg.in/macaroon-bakery.v2/httpbakery",
			"revision": "22c04a94d902625448265ef041bb53e715452a40",
			"revisionTime": "2018-02-09T09:08:14Z"
		},
		{
			"checksumSHA1": "e8u06H3WGdqILMHlEAc1N+KADok=",
			"path": "gopkg.in/macaroon-bakery.v2/internal/httputil",
			"revision": "22c04a94d902625448265ef041bb53e715452a40",
			"revisionTime": "2018-02-09T09:08:14Z"
		},
		{
			"checksumSHA1": "VVnnp7lmRBumTK1iOUXaNKT3yrI=",
			"path": "gopkg.in/macaroon.v2",
			"revision": "bed2a428da6e56d950bed5b41fcbae3141e5b0d0",
			"revisionTime": "2017-10-17T15:30:37Z"
		},
		{
			"checksumSHA1": "omNnn0E5H5b9BuDZN5fUXBnETl8=",
			"path": "gopkg.in/sourcemap.v1",
			"revision": "eef8f47ab679652a7d3a4ee34c34314d255d2536",
			"revisionTime": "2016-06-02T08:55:44Z"
		},
		{
			"checksumSHA1": "DPyTTxwhl5mrDF15nLNtshc0cWs=",
			"path": "gopkg.in/sourcemap.v1/base64vlq",
			"revision": "eef8f47ab679652a7d3a4ee34c34314d255d2536",
			"revisionTime": "2016-06-02T08:55:44Z"
		},
		{
			"checksumSHA1": "4c8aIV5NI4wA55OW0wCt/1S/3Nw=",
			"path": "gopkg.in/urfave/cli.v2",
			"revision": "b2bf3c5abeb90da407891aecd1df2c5a1f6170c1",
			"revisionTime": "2017-09-28T22:42:40Z"
		},
		{
			"checksumSHA1": "jXDje+kqCATfVXkT6fCZA14Sd6g=",
			"path": "gopkg.in/validator.v2",
			"revision": "3e4f037f12a1221a0864cf0dd2e81c452ab22448"
		},
		{
			"checksumSHA1": "2MXUjMNL4Zr28Gom3V3BJxdtiSQ=",
			"path": "gopkg.in/yaml.v2",
			"revision": "bef53efd0c76e49e6de55ead051f886bea7e9420"
		},
		{
			"checksumSHA1": "2AkXviX+M3zAqe5Lo7sZZgY2TRg=",
			"path": "k8s.io/api/admissionregistration/v1alpha1",
			"revision": "4df58c811fe2e65feb879227b2b245e4dc26e7ad",
			"revisionTime": "2017-10-18T03:29:29Z",
			"version": "kubernetes-1.8.2",
			"versionExact": "kubernetes-1.8.2"
		},
		{
			"checksumSHA1": "CZ9Fr5Ku0aYFPYFDvPg2A/hxppM=",
			"path": "k8s.io/api/apps/v1beta1",
			"revision": "4df58c811fe2e65feb879227b2b245e4dc26e7ad",
			"revisionTime": "2017-10-18T03:29:29Z",
			"version": "kubernetes-1.8.2",
			"versionExact": "kubernetes-1.8.2"
		},
		{
			"checksumSHA1": "4oxzyWh82KPS05TaWBkm17l4y54=",
			"path": "k8s.io/api/apps/v1beta2",
			"revision": "4df58c811fe2e65feb879227b2b245e4dc26e7ad",
			"revisionTime": "2017-10-18T03:29:29Z",
			"version": "kubernetes-1.8.2",
			"versionExact": "kubernetes-1.8.2"
		},
		{
			"checksumSHA1": "v9/Tce1Fik+Dx0pSD3f/PPB5NK8=",
			"path": "k8s.io/api/authentication/v1",
			"revision": "4df58c811fe2e65feb879227b2b245e4dc26e7ad",
			"revisionTime": "2017-10-18T03:29:29Z",
			"version": "kubernetes-1.8.2",
			"versionExact": "kubernetes-1.8.2"
		},
		{
			"checksumSHA1": "6yLkxsvbky9CSqdHndluKpxdzTw=",
			"path": "k8s.io/api/authentication/v1beta1",
			"revision": "4df58c811fe2e65feb879227b2b245e4dc26e7ad",
			"revisionTime": "2017-10-18T03:29:29Z",
			"version": "kubernetes-1.8.2",
			"versionExact": "kubernetes-1.8.2"
		},
		{
			"checksumSHA1": "jphmvudkyBbKf+hCQlNtTfrve70=",
			"path": "k8s.io/api/authorization/v1",
			"revision": "4df58c811fe2e65feb879227b2b245e4dc26e7ad",
			"revisionTime": "2017-10-18T03:29:29Z",
			"version": "kubernetes-1.8.2",
			"versionExact": "kubernetes-1.8.2"
		},
		{
			"checksumSHA1": "u5FpJlVq4eFUQTVOxf8AEyiQyBs=",
			"path": "k8s.io/api/authorization/v1beta1",
			"revision": "4df58c811fe2e65feb879227b2b245e4dc26e7ad",
			"revisionTime": "2017-10-18T03:29:29Z",
			"version": "kubernetes-1.8.2",
			"versionExact": "kubernetes-1.8.2"
		},
		{
			"checksumSHA1": "8szvzHHnRXRiFFXzgUneKYgyRVM=",
			"path": "k8s.io/api/autoscaling/v1",
			"revision": "4df58c811fe2e65feb879227b2b245e4dc26e7ad",
			"revisionTime": "2017-10-18T03:29:29Z",
			"version": "kubernetes-1.8.2",
			"versionExact": "kubernetes-1.8.2"
		},
		{
			"checksumSHA1": "ySmoLnAPLIHzpxzgFmqpUugdaV4=",
			"path": "k8s.io/api/autoscaling/v2beta1",
			"revision": "4df58c811fe2e65feb879227b2b245e4dc26e7ad",
			"revisionTime": "2017-10-18T03:29:29Z",
			"version": "kubernetes-1.8.2",
			"versionExact": "kubernetes-1.8.2"
		},
		{
			"checksumSHA1": "UIUTkPJGVcqjDcaBKeAxVIXVltg=",
			"path": "k8s.io/api/batch/v1",
			"revision": "4df58c811fe2e65feb879227b2b245e4dc26e7ad",
			"revisionTime": "2017-10-18T03:29:29Z",
			"version": "kubernetes-1.8.2",
			"versionExact": "kubernetes-1.8.2"
		},
		{
			"checksumSHA1": "F2yVNNzagKTdhxe+S+6c6LiftxA=",
			"path": "k8s.io/api/batch/v1beta1",
			"revision": "4df58c811fe2e65feb879227b2b245e4dc26e7ad",
			"revisionTime": "2017-10-18T03:29:29Z",
			"version": "kubernetes-1.8.2",
			"versionExact": "kubernetes-1.8.2"
		},
		{
			"checksumSHA1": "DqzcXH7xEIp3LbvBJZ7jnp/A8BA=",
			"path": "k8s.io/api/batch/v2alpha1",
			"revision": "4df58c811fe2e65feb879227b2b245e4dc26e7ad",
			"revisionTime": "2017-10-18T03:29:29Z",
			"version": "kubernetes-1.8.2",
			"versionExact": "kubernetes-1.8.2"
		},
		{
			"checksumSHA1": "4nwXV0OJ6hLOx0ULiIyEd1qbu3w=",
			"path": "k8s.io/api/certificates/v1beta1",
			"revision": "4df58c811fe2e65feb879227b2b245e4dc26e7ad",
			"revisionTime": "2017-10-18T03:29:29Z",
			"version": "kubernetes-1.8.2",
			"versionExact": "kubernetes-1.8.2"
		},
		{
			"checksumSHA1": "fXswabweXVITc+uIGcqL4r1r87U=",
			"path": "k8s.io/api/core/v1",
			"revision": "4df58c811fe2e65feb879227b2b245e4dc26e7ad",
			"revisionTime": "2017-10-18T03:29:29Z",
			"version": "kubernetes-1.8.2",
			"versionExact": "kubernetes-1.8.2"
		},
		{
			"checksumSHA1": "nd4AaLXS2H2hQZjdeNChaY0gQe0=",
			"path": "k8s.io/api/extensions/v1beta1",
			"revision": "4df58c811fe2e65feb879227b2b245e4dc26e7ad",
			"revisionTime": "2017-10-18T03:29:29Z",
			"version": "kubernetes-1.8.2",
			"versionExact": "kubernetes-1.8.2"
		},
		{
			"checksumSHA1": "vwXWuow7dV4kzxvvwOu2LGlyM/Y=",
			"path": "k8s.io/api/networking/v1",
			"revision": "4df58c811fe2e65feb879227b2b245e4dc26e7ad",
			"revisionTime": "2017-10-18T03:29:29Z",
			"version": "kubernetes-1.8.2",
			"versionExact": "kubernetes-1.8.2"
		},
		{
			"checksumSHA1": "XCj97wHrp+gutdQ9fTTXkatkDLI=",
			"path": "k8s.io/api/policy/v1beta1",
			"revision": "4df58c811fe2e65feb879227b2b245e4dc26e7ad",
			"revisionTime": "2017-10-18T03:29:29Z",
			"version": "kubernetes-1.8.2",
			"versionExact": "kubernetes-1.8.2"
		},
		{
			"checksumSHA1": "4rUtXHjPGaFKTKhmxRNQg4W6TNk=",
			"path": "k8s.io/api/rbac/v1",
			"revision": "4df58c811fe2e65feb879227b2b245e4dc26e7ad",
			"revisionTime": "2017-10-18T03:29:29Z",
			"version": "kubernetes-1.8.2",
			"versionExact": "kubernetes-1.8.2"
		},
		{
			"checksumSHA1": "bVzvgo2lK4eEkV54SmyVZIPDi1o=",
			"path": "k8s.io/api/rbac/v1alpha1",
			"revision": "4df58c811fe2e65feb879227b2b245e4dc26e7ad",
			"revisionTime": "2017-10-18T03:29:29Z",
			"version": "kubernetes-1.8.2",
			"versionExact": "kubernetes-1.8.2"
		},
		{
			"checksumSHA1": "PSZ0yg8lErUtFbKRAYewcBjB4Es=",
			"path": "k8s.io/api/rbac/v1beta1",
			"revision": "4df58c811fe2e65feb879227b2b245e4dc26e7ad",
			"revisionTime": "2017-10-18T03:29:29Z",
			"version": "kubernetes-1.8.2",
			"versionExact": "kubernetes-1.8.2"
		},
		{
			"checksumSHA1": "bWptG/pMpn5z9exhL8if+HCxbzw=",
			"path": "k8s.io/api/scheduling/v1alpha1",
			"revision": "4df58c811fe2e65feb879227b2b245e4dc26e7ad",
			"revisionTime": "2017-10-18T03:29:29Z",
			"version": "kubernetes-1.8.2",
			"versionExact": "kubernetes-1.8.2"
		},
		{
			"checksumSHA1": "Nrf3R+/FhLmgQuz13PKvwwGdWAU=",
			"path": "k8s.io/api/settings/v1alpha1",
			"revision": "4df58c811fe2e65feb879227b2b245e4dc26e7ad",
			"revisionTime": "2017-10-18T03:29:29Z",
			"version": "kubernetes-1.8.2",
			"versionExact": "kubernetes-1.8.2"
		},
		{
			"checksumSHA1": "JqN6RttUPsxjm+J6ZuCrhsPCwdc=",
			"path": "k8s.io/api/storage/v1",
			"revision": "4df58c811fe2e65feb879227b2b245e4dc26e7ad",
			"revisionTime": "2017-10-18T03:29:29Z",
			"version": "kubernetes-1.8.2",
			"versionExact": "kubernetes-1.8.2"
		},
		{
			"checksumSHA1": "ICSvXDD0T0vxRLoEFdcfhnDuw1U=",
			"path": "k8s.io/api/storage/v1beta1",
			"revision": "4df58c811fe2e65feb879227b2b245e4dc26e7ad",
			"revisionTime": "2017-10-18T03:29:29Z",
			"version": "kubernetes-1.8.2",
			"versionExact": "kubernetes-1.8.2"
		},
		{
			"checksumSHA1": "hwGqHQjIUMYZYgMVQL7G2gi5+Ew=",
			"path": "k8s.io/apimachinery/pkg/api/equality",
			"revision": "019ae5ada31de202164b118aee88ee2d14075c31",
			"revisionTime": "2017-09-25T23:41:55Z",
			"version": "kubernetes-1.8.2",
			"versionExact": "kubernetes-1.8.2"
		},
		{
			"checksumSHA1": "ILD37za2C2dzipWhmzcUvr1Hn8c=",
			"path": "k8s.io/apimachinery/pkg/api/errors",
			"revision": "019ae5ada31de202164b118aee88ee2d14075c31",
			"revisionTime": "2017-09-25T23:41:55Z",
			"version": "kubernetes-1.8.2",
			"versionExact": "kubernetes-1.8.2"
		},
		{
			"checksumSHA1": "HNcREJxGsZIS7EQegB2NfLFSgcc=",
			"path": "k8s.io/apimachinery/pkg/api/meta",
			"revision": "019ae5ada31de202164b118aee88ee2d14075c31",
			"revisionTime": "2017-09-25T23:41:55Z",
			"version": "kubernetes-1.8.2",
			"versionExact": "kubernetes-1.8.2"
		},
		{
			"checksumSHA1": "GGyKxdhp54tu5dH30NiFxJzdgF0=",
			"path": "k8s.io/apimachinery/pkg/api/resource",
			"revision": "019ae5ada31de202164b118aee88ee2d14075c31",
			"revisionTime": "2017-09-25T23:41:55Z",
			"version": "kubernetes-1.8.2",
			"versionExact": "kubernetes-1.8.2"
		},
		{
			"checksumSHA1": "ZfbdkO5t+0fb59pLvB8OHRx+IN0=",
			"path": "k8s.io/apimachinery/pkg/apis/meta/internalversion",
			"revision": "019ae5ada31de202164b118aee88ee2d14075c31",
			"revisionTime": "2017-09-25T23:41:55Z",
			"version": "kubernetes-1.8.2",
			"versionExact": "kubernetes-1.8.2"
		},
		{
			"checksumSHA1": "/J5Z9PPsxArxw7LS2LgJARAgOm8=",
			"path": "k8s.io/apimachinery/pkg/apis/meta/v1",
			"revision": "019ae5ada31de202164b118aee88ee2d14075c31",
			"revisionTime": "2017-09-25T23:41:55Z",
			"version": "kubernetes-1.8.2",
			"versionExact": "kubernetes-1.8.2"
		},
		{
			"checksumSHA1": "3j7WwtI5QIA+zJFNQMuVYh9ffys=",
			"path": "k8s.io/apimachinery/pkg/apis/meta/v1/unstructured",
			"revision": "019ae5ada31de202164b118aee88ee2d14075c31",
			"revisionTime": "2017-09-25T23:41:55Z",
			"version": "kubernetes-1.8.2",
			"versionExact": "kubernetes-1.8.2"
		},
		{
			"checksumSHA1": "pOKjQXMj2+nk/qwK/+VdmDL/m30=",
			"path": "k8s.io/apimachinery/pkg/apis/meta/v1alpha1",
			"revision": "019ae5ada31de202164b118aee88ee2d14075c31",
			"revisionTime": "2017-09-25T23:41:55Z",
			"version": "kubernetes-1.8.2",
			"versionExact": "kubernetes-1.8.2"
		},
		{
			"checksumSHA1": "2iTT2DXAFUnik1BJUeFuzLDIqeI=",
			"path": "k8s.io/apimachinery/pkg/conversion",
			"revision": "019ae5ada31de202164b118aee88ee2d14075c31",
			"revisionTime": "2017-09-25T23:41:55Z",
			"version": "kubernetes-1.8.2",
			"versionExact": "kubernetes-1.8.2"
		},
		{
			"checksumSHA1": "8xRKmT7vCN0n3zmFeo/o8SMpHG8=",
			"path": "k8s.io/apimachinery/pkg/conversion/queryparams",
			"revision": "019ae5ada31de202164b118aee88ee2d14075c31",
			"revisionTime": "2017-09-25T23:41:55Z",
			"version": "kubernetes-1.8.2",
			"versionExact": "kubernetes-1.8.2"
		},
		{
			"checksumSHA1": "hZmjOAfW+yi+YX2ejwANwIYVkFQ=",
			"path": "k8s.io/apimachinery/pkg/conversion/unstructured",
			"revision": "019ae5ada31de202164b118aee88ee2d14075c31",
			"revisionTime": "2017-09-25T23:41:55Z",
			"version": "kubernetes-1.8.2",
			"versionExact": "kubernetes-1.8.2"
		},
		{
			"checksumSHA1": "ivd39gfTr2eGwIgh7KWsJZ/vrFY=",
			"path": "k8s.io/apimachinery/pkg/fields",
			"revision": "019ae5ada31de202164b118aee88ee2d14075c31",
			"revisionTime": "2017-09-25T23:41:55Z",
			"version": "kubernetes-1.8.2",
			"versionExact": "kubernetes-1.8.2"
		},
		{
			"checksumSHA1": "ZA8z/BoGqqLFWVsFh8lQRSwBwKs=",
			"path": "k8s.io/apimachinery/pkg/labels",
			"revision": "019ae5ada31de202164b118aee88ee2d14075c31",
			"revisionTime": "2017-09-25T23:41:55Z",
			"version": "kubernetes-1.8.2",
			"versionExact": "kubernetes-1.8.2"
		},
		{
			"checksumSHA1": "oVB14cWbKwYxHGUteqnDFCubFro=",
			"path": "k8s.io/apimachinery/pkg/runtime",
			"revision": "019ae5ada31de202164b118aee88ee2d14075c31",
			"revisionTime": "2017-09-25T23:41:55Z",
			"version": "kubernetes-1.8.2",
			"versionExact": "kubernetes-1.8.2"
		},
		{
			"checksumSHA1": "Msz2iUhSsVWrCmXCrB1GufEradA=",
			"path": "k8s.io/apimachinery/pkg/runtime/schema",
			"revision": "019ae5ada31de202164b118aee88ee2d14075c31",
			"revisionTime": "2017-09-25T23:41:55Z",
			"version": "kubernetes-1.8.2",
			"versionExact": "kubernetes-1.8.2"
		},
		{
			"checksumSHA1": "mrgedPZ710STmNQtqbE4dQXhf0A=",
			"path": "k8s.io/apimachinery/pkg/runtime/serializer",
			"revision": "019ae5ada31de202164b118aee88ee2d14075c31",
			"revisionTime": "2017-09-25T23:41:55Z",
			"version": "kubernetes-1.8.2",
			"versionExact": "kubernetes-1.8.2"
		},
		{
			"checksumSHA1": "WUwBgP3WYaXwRmKABn15BAaAOtM=",
			"path": "k8s.io/apimachinery/pkg/runtime/serializer/json",
			"revision": "019ae5ada31de202164b118aee88ee2d14075c31",
			"revisionTime": "2017-09-25T23:41:55Z",
			"version": "kubernetes-1.8.2",
			"versionExact": "kubernetes-1.8.2"
		},
		{
			"checksumSHA1": "mUJqYVjcj3pWOGbhp5NN3u9v9fk=",
			"path": "k8s.io/apimachinery/pkg/runtime/serializer/protobuf",
			"revision": "019ae5ada31de202164b118aee88ee2d14075c31",
			"revisionTime": "2017-09-25T23:41:55Z",
			"version": "kubernetes-1.8.2",
			"versionExact": "kubernetes-1.8.2"
		},
		{
			"checksumSHA1": "erNv9/VzdPpZhnR1VhEMiIC2e78=",
			"path": "k8s.io/apimachinery/pkg/runtime/serializer/recognizer",
			"revision": "019ae5ada31de202164b118aee88ee2d14075c31",
			"revisionTime": "2017-09-25T23:41:55Z",
			"version": "kubernetes-1.8.2",
			"versionExact": "kubernetes-1.8.2"
		},
		{
			"checksumSHA1": "x3mYikBU17/RYM2Mvo9exDbJvgM=",
			"path": "k8s.io/apimachinery/pkg/runtime/serializer/streaming",
			"revision": "019ae5ada31de202164b118aee88ee2d14075c31",
			"revisionTime": "2017-09-25T23:41:55Z",
			"version": "kubernetes-1.8.2",
			"versionExact": "kubernetes-1.8.2"
		},
		{
			"checksumSHA1": "hoynyQc2QgtupT/JVpui9w0Xseo=",
			"path": "k8s.io/apimachinery/pkg/runtime/serializer/versioning",
			"revision": "019ae5ada31de202164b118aee88ee2d14075c31",
			"revisionTime": "2017-09-25T23:41:55Z",
			"version": "kubernetes-1.8.2",
			"versionExact": "kubernetes-1.8.2"
		},
		{
			"checksumSHA1": "Zhyc+m5yqgl7/2KbJ7cPxqVJIUo=",
			"path": "k8s.io/apimachinery/pkg/selection",
			"revision": "019ae5ada31de202164b118aee88ee2d14075c31",
			"revisionTime": "2017-09-25T23:41:55Z",
			"version": "kubernetes-1.8.2",
			"versionExact": "kubernetes-1.8.2"
		},
		{
			"checksumSHA1": "kVi3kos7VIL5ozDiAhdzS1Tj2Ok=",
			"path": "k8s.io/apimachinery/pkg/types",
			"revision": "019ae5ada31de202164b118aee88ee2d14075c31",
			"revisionTime": "2017-09-25T23:41:55Z",
			"version": "kubernetes-1.8.2",
			"versionExact": "kubernetes-1.8.2"
		},
		{
			"checksumSHA1": "ZafNsuBNEOinRgqaCFmTnhHm2gQ=",
			"path": "k8s.io/apimachinery/pkg/util/cache",
			"revision": "019ae5ada31de202164b118aee88ee2d14075c31",
			"revisionTime": "2017-09-25T23:41:55Z",
			"version": "kubernetes-1.8.2",
			"versionExact": "kubernetes-1.8.2"
		},
		{
			"checksumSHA1": "2g3yhAcIQkh5Ew7/jiBIq4qNvJE=",
			"path": "k8s.io/apimachinery/pkg/util/clock",
			"revision": "019ae5ada31de202164b118aee88ee2d14075c31",
			"revisionTime": "2017-09-25T23:41:55Z",
			"version": "kubernetes-1.8.2",
			"versionExact": "kubernetes-1.8.2"
		},
		{
			"checksumSHA1": "AvEuZOtS3h2qiFtKHDfBLmbp4ak=",
			"path": "k8s.io/apimachinery/pkg/util/diff",
			"revision": "019ae5ada31de202164b118aee88ee2d14075c31",
			"revisionTime": "2017-09-25T23:41:55Z",
			"version": "kubernetes-1.8.2",
			"versionExact": "kubernetes-1.8.2"
		},
		{
			"checksumSHA1": "Y8eknNMxlkQATtfsuR0Ri2SNMxk=",
			"path": "k8s.io/apimachinery/pkg/util/errors",
			"revision": "019ae5ada31de202164b118aee88ee2d14075c31",
			"revisionTime": "2017-09-25T23:41:55Z",
			"version": "kubernetes-1.8.2",
			"versionExact": "kubernetes-1.8.2"
		},
		{
			"checksumSHA1": "+S1GDlp2L9Pcr5SZeQHuqPsBdR8=",
			"path": "k8s.io/apimachinery/pkg/util/framer",
			"revision": "019ae5ada31de202164b118aee88ee2d14075c31",
			"revisionTime": "2017-09-25T23:41:55Z",
			"version": "kubernetes-1.8.2",
			"versionExact": "kubernetes-1.8.2"
		},
		{
			"checksumSHA1": "ieO7YmZYJWIoMdp50TsezwaJ8EE=",
			"path": "k8s.io/apimachinery/pkg/util/intstr",
			"revision": "019ae5ada31de202164b118aee88ee2d14075c31",
			"revisionTime": "2017-09-25T23:41:55Z",
			"version": "kubernetes-1.8.2",
			"versionExact": "kubernetes-1.8.2"
		},
		{
			"checksumSHA1": "vdM0nkNeoPRqRA8HhPTyLfaZnl8=",
			"path": "k8s.io/apimachinery/pkg/util/json",
			"revision": "019ae5ada31de202164b118aee88ee2d14075c31",
			"revisionTime": "2017-09-25T23:41:55Z",
			"version": "kubernetes-1.8.2",
			"versionExact": "kubernetes-1.8.2"
		},
		{
			"checksumSHA1": "b+x7Q6PPR0YM+KBWyZvjtvGHDFo=",
			"path": "k8s.io/apimachinery/pkg/util/net",
			"revision": "019ae5ada31de202164b118aee88ee2d14075c31",
			"revisionTime": "2017-09-25T23:41:55Z",
			"version": "kubernetes-1.8.2",
			"versionExact": "kubernetes-1.8.2"
		},
		{
			"checksumSHA1": "vAQvCm3B23He0Xr/PsgGra6WI04=",
			"path": "k8s.io/apimachinery/pkg/util/runtime",
			"revision": "019ae5ada31de202164b118aee88ee2d14075c31",
			"revisionTime": "2017-09-25T23:41:55Z",
			"version": "kubernetes-1.8.2",
			"versionExact": "kubernetes-1.8.2"
		},
		{
			"checksumSHA1": "2p066REe+o1932lveLsySRedt9E=",
			"path": "k8s.io/apimachinery/pkg/util/sets",
			"revision": "18a564baac720819100827c16fdebcadb05b2d0d",
			"revisionTime": "2017-10-26T18:46:55Z"
		},
		{
			"checksumSHA1": "CLTr3JJ2TyTLx6kgymR6sAGByNc=",
			"path": "k8s.io/apimachinery/pkg/util/validation",
			"revision": "019ae5ada31de202164b118aee88ee2d14075c31",
			"revisionTime": "2017-09-25T23:41:55Z",
			"version": "kubernetes-1.8.2",
			"versionExact": "kubernetes-1.8.2"
		},
		{
			"checksumSHA1": "0S4GN8R/Kjw6MVC+AGxU80Shhaw=",
			"path": "k8s.io/apimachinery/pkg/util/validation/field",
			"revision": "019ae5ada31de202164b118aee88ee2d14075c31",
			"revisionTime": "2017-09-25T23:41:55Z",
			"version": "kubernetes-1.8.2",
			"versionExact": "kubernetes-1.8.2"
		},
		{
			"checksumSHA1": "TlA/BgEs7f2xrwpNNeeK2XUMr8s=",
			"path": "k8s.io/apimachinery/pkg/util/wait",
			"revision": "019ae5ada31de202164b118aee88ee2d14075c31",
			"revisionTime": "2017-09-25T23:41:55Z",
			"version": "kubernetes-1.8.2",
			"versionExact": "kubernetes-1.8.2"
		},
		{
			"checksumSHA1": "WUq0jg0XjjFhCZ9eLUu/5vYfVKs=",
			"path": "k8s.io/apimachinery/pkg/util/yaml",
			"revision": "019ae5ada31de202164b118aee88ee2d14075c31",
			"revisionTime": "2017-09-25T23:41:55Z",
			"version": "kubernetes-1.8.2",
			"versionExact": "kubernetes-1.8.2"
		},
		{
			"checksumSHA1": "k5DPetW5s/SNSAfcesWAf47z0/Y=",
			"path": "k8s.io/apimachinery/pkg/version",
			"revision": "019ae5ada31de202164b118aee88ee2d14075c31",
			"revisionTime": "2017-09-25T23:41:55Z",
			"version": "kubernetes-1.8.2",
			"versionExact": "kubernetes-1.8.2"
		},
		{
			"checksumSHA1": "ipI6jIk9AIBdV4OQHSGiD16e5gc=",
			"path": "k8s.io/apimachinery/pkg/watch",
			"revision": "019ae5ada31de202164b118aee88ee2d14075c31",
			"revisionTime": "2017-09-25T23:41:55Z",
			"version": "kubernetes-1.8.2",
			"versionExact": "kubernetes-1.8.2"
		},
		{
			"checksumSHA1": "6fYMMjAbff1bWCfLo1gklASPnEY=",
			"path": "k8s.io/apimachinery/third_party/forked/golang/reflect",
			"revision": "019ae5ada31de202164b118aee88ee2d14075c31",
			"revisionTime": "2017-09-25T23:41:55Z",
			"version": "kubernetes-1.8.2",
			"versionExact": "kubernetes-1.8.2"
		},
		{
			"checksumSHA1": "dfHOK/hJlXu8tJFvAliihfJHbzo=",
			"path": "k8s.io/client-go/discovery",
			"revision": "35ccd4336052e7d73018b1382413534936f34eee",
			"revisionTime": "2017-10-24T19:37:22Z",
			"version": "kubernetes-1.8.2",
			"versionExact": "kubernetes-1.8.2"
		},
		{
			"checksumSHA1": "qGQ+CfrK4MTEqYBpsp/y5/yQiTk=",
			"path": "k8s.io/client-go/kubernetes",
			"revision": "35ccd4336052e7d73018b1382413534936f34eee",
			"revisionTime": "2017-10-24T19:37:22Z",
			"version": "kubernetes-1.8.2",
			"versionExact": "kubernetes-1.8.2"
		},
		{
			"checksumSHA1": "EMxwRIuw9wu3BNGUW85GVn8xU8s=",
			"path": "k8s.io/client-go/kubernetes/scheme",
			"revision": "35ccd4336052e7d73018b1382413534936f34eee",
			"revisionTime": "2017-10-24T19:37:22Z",
			"version": "kubernetes-1.8.2",
			"versionExact": "kubernetes-1.8.2"
		},
		{
			"checksumSHA1": "mhtuHNJrHCrtqqrwoMR9hH67/II=",
			"path": "k8s.io/client-go/kubernetes/typed/admissionregistration/v1alpha1",
			"revision": "35ccd4336052e7d73018b1382413534936f34eee",
			"revisionTime": "2017-10-24T19:37:22Z",
			"version": "kubernetes-1.8.2",
			"versionExact": "kubernetes-1.8.2"
		},
		{
			"checksumSHA1": "gdKgptqLALzNfOFjceTdjXJ24kY=",
			"path": "k8s.io/client-go/kubernetes/typed/apps/v1beta1",
			"revision": "35ccd4336052e7d73018b1382413534936f34eee",
			"revisionTime": "2017-10-24T19:37:22Z",
			"version": "kubernetes-1.8.2",
			"versionExact": "kubernetes-1.8.2"
		},
		{
			"checksumSHA1": "mSj5pfW6OdRPfsHKxHFJ5z5poXo=",
			"path": "k8s.io/client-go/kubernetes/typed/apps/v1beta2",
			"revision": "35ccd4336052e7d73018b1382413534936f34eee",
			"revisionTime": "2017-10-24T19:37:22Z",
			"version": "kubernetes-1.8.2",
			"versionExact": "kubernetes-1.8.2"
		},
		{
			"checksumSHA1": "j6VYGudswzXnWwpz2yBfjKNDMrg=",
			"path": "k8s.io/client-go/kubernetes/typed/authentication/v1",
			"revision": "35ccd4336052e7d73018b1382413534936f34eee",
			"revisionTime": "2017-10-24T19:37:22Z",
			"version": "kubernetes-1.8.2",
			"versionExact": "kubernetes-1.8.2"
		},
		{
			"checksumSHA1": "QPr86EfL0ws+SJBkW5WRBerX3DE=",
			"path": "k8s.io/client-go/kubernetes/typed/authentication/v1beta1",
			"revision": "35ccd4336052e7d73018b1382413534936f34eee",
			"revisionTime": "2017-10-24T19:37:22Z",
			"version": "kubernetes-1.8.2",
			"versionExact": "kubernetes-1.8.2"
		},
		{
			"checksumSHA1": "cev2V5fkVsUA7KJvOVjk94gwcdU=",
			"path": "k8s.io/client-go/kubernetes/typed/authorization/v1",
			"revision": "35ccd4336052e7d73018b1382413534936f34eee",
			"revisionTime": "2017-10-24T19:37:22Z",
			"version": "kubernetes-1.8.2",
			"versionExact": "kubernetes-1.8.2"
		},
		{
			"checksumSHA1": "QA81Vl8fbcq1LWCmvA+fiK+Dyw4=",
			"path": "k8s.io/client-go/kubernetes/typed/authorization/v1beta1",
			"revision": "35ccd4336052e7d73018b1382413534936f34eee",
			"revisionTime": "2017-10-24T19:37:22Z",
			"version": "kubernetes-1.8.2",
			"versionExact": "kubernetes-1.8.2"
		},
		{
			"checksumSHA1": "EBu4/Uzr9NNSw+Ho+TYlm1YkNqs=",
			"path": "k8s.io/client-go/kubernetes/typed/autoscaling/v1",
			"revision": "35ccd4336052e7d73018b1382413534936f34eee",
			"revisionTime": "2017-10-24T19:37:22Z",
			"version": "kubernetes-1.8.2",
			"versionExact": "kubernetes-1.8.2"
		},
		{
			"checksumSHA1": "AiJHKTHpXleum6qHT2PCZjlJLNg=",
			"path": "k8s.io/client-go/kubernetes/typed/autoscaling/v2beta1",
			"revision": "35ccd4336052e7d73018b1382413534936f34eee",
			"revisionTime": "2017-10-24T19:37:22Z",
			"version": "kubernetes-1.8.2",
			"versionExact": "kubernetes-1.8.2"
		},
		{
			"checksumSHA1": "WZOGzYSFDyBrmkZKwTHN9KdowWE=",
			"path": "k8s.io/client-go/kubernetes/typed/batch/v1",
			"revision": "35ccd4336052e7d73018b1382413534936f34eee",
			"revisionTime": "2017-10-24T19:37:22Z",
			"version": "kubernetes-1.8.2",
			"versionExact": "kubernetes-1.8.2"
		},
		{
			"checksumSHA1": "66Gir1O3iDwIoqCF2rUDV9jbpFg=",
			"path": "k8s.io/client-go/kubernetes/typed/batch/v1beta1",
			"revision": "35ccd4336052e7d73018b1382413534936f34eee",
			"revisionTime": "2017-10-24T19:37:22Z",
			"version": "kubernetes-1.8.2",
			"versionExact": "kubernetes-1.8.2"
		},
		{
			"checksumSHA1": "s7LB4h+pUrA33GPiDacPMAV5IBM=",
			"path": "k8s.io/client-go/kubernetes/typed/batch/v2alpha1",
			"revision": "35ccd4336052e7d73018b1382413534936f34eee",
			"revisionTime": "2017-10-24T19:37:22Z",
			"version": "kubernetes-1.8.2",
			"versionExact": "kubernetes-1.8.2"
		},
		{
			"checksumSHA1": "9cdAvM+MLV8Exl6RruCM4AHYvjk=",
			"path": "k8s.io/client-go/kubernetes/typed/certificates/v1beta1",
			"revision": "35ccd4336052e7d73018b1382413534936f34eee",
			"revisionTime": "2017-10-24T19:37:22Z",
			"version": "kubernetes-1.8.2",
			"versionExact": "kubernetes-1.8.2"
		},
		{
			"checksumSHA1": "xydTZdWtn+Io7D4zJpU29/M1Orw=",
			"path": "k8s.io/client-go/kubernetes/typed/core/v1",
			"revision": "35ccd4336052e7d73018b1382413534936f34eee",
			"revisionTime": "2017-10-24T19:37:22Z",
			"version": "kubernetes-1.8.2",
			"versionExact": "kubernetes-1.8.2"
		},
		{
			"checksumSHA1": "oc9pPbcCYVhMTf5/y6QoG/4qPMM=",
			"path": "k8s.io/client-go/kubernetes/typed/extensions/v1beta1",
			"revision": "35ccd4336052e7d73018b1382413534936f34eee",
			"revisionTime": "2017-10-24T19:37:22Z",
			"version": "kubernetes-1.8.2",
			"versionExact": "kubernetes-1.8.2"
		},
		{
			"checksumSHA1": "qwSRx6afHdfYRZUMxB7ju8vku0s=",
			"path": "k8s.io/client-go/kubernetes/typed/networking/v1",
			"revision": "35ccd4336052e7d73018b1382413534936f34eee",
			"revisionTime": "2017-10-24T19:37:22Z",
			"version": "kubernetes-1.8.2",
			"versionExact": "kubernetes-1.8.2"
		},
		{
			"checksumSHA1": "qTv/KtvGoXaE+vxxj74nk6ncMeU=",
			"path": "k8s.io/client-go/kubernetes/typed/policy/v1beta1",
			"revision": "35ccd4336052e7d73018b1382413534936f34eee",
			"revisionTime": "2017-10-24T19:37:22Z",
			"version": "kubernetes-1.8.2",
			"versionExact": "kubernetes-1.8.2"
		},
		{
			"checksumSHA1": "tQoW5rHAvK64gxfwrjuIHsQkSuk=",
			"path": "k8s.io/client-go/kubernetes/typed/rbac/v1",
			"revision": "35ccd4336052e7d73018b1382413534936f34eee",
			"revisionTime": "2017-10-24T19:37:22Z",
			"version": "kubernetes-1.8.2",
			"versionExact": "kubernetes-1.8.2"
		},
		{
			"checksumSHA1": "+6VVDzrl/7hNMEu4r3iCbqce67c=",
			"path": "k8s.io/client-go/kubernetes/typed/rbac/v1alpha1",
			"revision": "35ccd4336052e7d73018b1382413534936f34eee",
			"revisionTime": "2017-10-24T19:37:22Z",
			"version": "kubernetes-1.8.2",
			"versionExact": "kubernetes-1.8.2"
		},
		{
			"checksumSHA1": "j2IFGZAIVYTgP+AvM18gaMpCakY=",
			"path": "k8s.io/client-go/kubernetes/typed/rbac/v1beta1",
			"revision": "35ccd4336052e7d73018b1382413534936f34eee",
			"revisionTime": "2017-10-24T19:37:22Z",
			"version": "kubernetes-1.8.2",
			"versionExact": "kubernetes-1.8.2"
		},
		{
			"checksumSHA1": "ZoI6jXglGvTb8sbSoCpqGkKr98s=",
			"path": "k8s.io/client-go/kubernetes/typed/scheduling/v1alpha1",
			"revision": "35ccd4336052e7d73018b1382413534936f34eee",
			"revisionTime": "2017-10-24T19:37:22Z",
			"version": "kubernetes-1.8.2",
			"versionExact": "kubernetes-1.8.2"
		},
		{
			"checksumSHA1": "sTqHPPDUuzDgVRjv1+iPph57MtQ=",
			"path": "k8s.io/client-go/kubernetes/typed/settings/v1alpha1",
			"revision": "35ccd4336052e7d73018b1382413534936f34eee",
			"revisionTime": "2017-10-24T19:37:22Z",
			"version": "kubernetes-1.8.2",
			"versionExact": "kubernetes-1.8.2"
		},
		{
			"checksumSHA1": "5qwbQYmPiRuNCGBlDUQlyFDLFkg=",
			"path": "k8s.io/client-go/kubernetes/typed/storage/v1",
			"revision": "35ccd4336052e7d73018b1382413534936f34eee",
			"revisionTime": "2017-10-24T19:37:22Z",
			"version": "kubernetes-1.8.2",
			"versionExact": "kubernetes-1.8.2"
		},
		{
			"checksumSHA1": "eBG4G/5XidbBf5/qJkG+z9kKfII=",
			"path": "k8s.io/client-go/kubernetes/typed/storage/v1beta1",
			"revision": "35ccd4336052e7d73018b1382413534936f34eee",
			"revisionTime": "2017-10-24T19:37:22Z",
			"version": "kubernetes-1.8.2",
			"versionExact": "kubernetes-1.8.2"
		},
		{
			"checksumSHA1": "h1ziEBKAFJ4cRXd9g4hcEmhjsPQ=",
			"path": "k8s.io/client-go/pkg/version",
			"revision": "35ccd4336052e7d73018b1382413534936f34eee",
			"revisionTime": "2017-10-24T19:37:22Z",
			"version": "kubernetes-1.8.2",
			"versionExact": "kubernetes-1.8.2"
		},
		{
			"checksumSHA1": "tS1uuA038pSJp6VsBboujLzW3eI=",
			"path": "k8s.io/client-go/rest",
			"revision": "35ccd4336052e7d73018b1382413534936f34eee",
			"revisionTime": "2017-10-24T19:37:22Z",
			"version": "kubernetes-1.8.2",
			"versionExact": "kubernetes-1.8.2"
		},
		{
			"checksumSHA1": "lhEw27AccBxkgBR7xFKFy5Gq2vc=",
			"path": "k8s.io/client-go/rest/watch",
			"revision": "35ccd4336052e7d73018b1382413534936f34eee",
			"revisionTime": "2017-10-24T19:37:22Z",
			"version": "kubernetes-1.8.2",
			"versionExact": "kubernetes-1.8.2"
		},
		{
			"checksumSHA1": "gc2fJMsET0ZYX+WuEIMJrlihWH4=",
			"path": "k8s.io/client-go/tools/auth",
			"revision": "35ccd4336052e7d73018b1382413534936f34eee",
			"revisionTime": "2017-10-24T19:37:22Z",
			"version": "kubernetes-1.8.2",
			"versionExact": "kubernetes-1.8.2"
		},
		{
			"checksumSHA1": "Mn+hrNfeUzFt3kF6c4WR9sr0tLs=",
			"path": "k8s.io/client-go/tools/cache",
			"revision": "35ccd4336052e7d73018b1382413534936f34eee",
			"revisionTime": "2017-10-24T19:37:22Z",
			"version": "kubernetes-1.8.2",
			"versionExact": "kubernetes-1.8.2"
		},
		{
			"checksumSHA1": "WbzlQVv0GiM4eG9tCqCRd0GxtpI=",
			"path": "k8s.io/client-go/tools/clientcmd",
			"revision": "35ccd4336052e7d73018b1382413534936f34eee",
			"revisionTime": "2017-10-24T19:37:22Z",
			"version": "kubernetes-1.8.2",
			"versionExact": "kubernetes-1.8.2"
		},
		{
			"checksumSHA1": "Z3VsN/loY2PvJj5Lr7sb/jTCLLU=",
			"path": "k8s.io/client-go/tools/clientcmd/api",
			"revision": "35ccd4336052e7d73018b1382413534936f34eee",
			"revisionTime": "2017-10-24T19:37:22Z",
			"version": "kubernetes-1.8.2",
			"versionExact": "kubernetes-1.8.2"
		},
		{
			"checksumSHA1": "9Wlfp4lj3dke8If8fdbD9JRF1xA=",
			"path": "k8s.io/client-go/tools/clientcmd/api/latest",
			"revision": "35ccd4336052e7d73018b1382413534936f34eee",
			"revisionTime": "2017-10-24T19:37:22Z",
			"version": "kubernetes-1.8.2",
			"versionExact": "kubernetes-1.8.2"
		},
		{
			"checksumSHA1": "2ciO1G3y0MgMEgNa3LhQ/SIMxjQ=",
			"path": "k8s.io/client-go/tools/clientcmd/api/v1",
			"revision": "35ccd4336052e7d73018b1382413534936f34eee",
			"revisionTime": "2017-10-24T19:37:22Z",
			"version": "kubernetes-1.8.2",
			"versionExact": "kubernetes-1.8.2"
		},
		{
			"checksumSHA1": "fFJHFs7O/tbJdfAob6OlMu1dzfU=",
			"path": "k8s.io/client-go/tools/metrics",
			"revision": "35ccd4336052e7d73018b1382413534936f34eee",
			"revisionTime": "2017-10-24T19:37:22Z",
			"version": "kubernetes-1.8.2",
			"versionExact": "kubernetes-1.8.2"
		},
		{
			"checksumSHA1": "anyR30xPqZyIXFyS1IAZ7LTPih8=",
			"path": "k8s.io/client-go/tools/pager",
			"revision": "35ccd4336052e7d73018b1382413534936f34eee",
			"revisionTime": "2017-10-24T19:37:22Z",
			"version": "kubernetes-1.8.2",
			"versionExact": "kubernetes-1.8.2"
		},
		{
			"checksumSHA1": "/OmdOm7If5oWsdFiaBmmTHGsVo8=",
			"path": "k8s.io/client-go/tools/reference",
			"revision": "35ccd4336052e7d73018b1382413534936f34eee",
			"revisionTime": "2017-10-24T19:37:22Z",
			"version": "kubernetes-1.8.2",
			"versionExact": "kubernetes-1.8.2"
		},
		{
			"checksumSHA1": "r03GEHlqxA+H1XYI2Ia1kUAPbjY=",
			"path": "k8s.io/client-go/transport",
			"revision": "35ccd4336052e7d73018b1382413534936f34eee",
			"revisionTime": "2017-10-24T19:37:22Z",
			"version": "kubernetes-1.8.2",
			"versionExact": "kubernetes-1.8.2"
		},
		{
			"checksumSHA1": "GqbFQLyPkSn5bGGr4dXTpUt42kk=",
			"path": "k8s.io/client-go/util/cert",
			"revision": "35ccd4336052e7d73018b1382413534936f34eee",
			"revisionTime": "2017-10-24T19:37:22Z",
			"version": "kubernetes-1.8.2",
			"versionExact": "kubernetes-1.8.2"
		},
		{
			"checksumSHA1": "HqPdEvRNHVz9lzLiM5AD2bPYNKk=",
			"path": "k8s.io/client-go/util/flowcontrol",
			"revision": "35ccd4336052e7d73018b1382413534936f34eee",
			"revisionTime": "2017-10-24T19:37:22Z",
			"version": "kubernetes-1.8.2",
			"versionExact": "kubernetes-1.8.2"
		},
		{
			"checksumSHA1": "JHqy7DdWoSJx//oqEyYXLQHEzrY=",
			"path": "k8s.io/client-go/util/homedir",
			"revision": "35ccd4336052e7d73018b1382413534936f34eee",
			"revisionTime": "2017-10-24T19:37:22Z",
			"version": "kubernetes-1.8.2",
			"versionExact": "kubernetes-1.8.2"
		},
		{
			"checksumSHA1": "L8GTMw2mqnaFT48eShpaTniKN6M=",
			"path": "k8s.io/client-go/util/integer",
			"revision": "35ccd4336052e7d73018b1382413534936f34eee",
			"revisionTime": "2017-10-24T19:37:22Z",
			"version": "kubernetes-1.8.2",
			"versionExact": "kubernetes-1.8.2"
		},
		{
			"checksumSHA1": "/zjulDhlMogVSOhPGM9UlDWyFuo=",
			"path": "k8s.io/kube-openapi/pkg/common",
			"revision": "39a7bf85c140f972372c2a0d1ee40adbf0c8bfe1",
			"revisionTime": "2017-11-01T18:35:04Z",
			"version": "kubernetes-1.8.2"
		}
	],
	"rootPath": "github.com/skydive-project/skydive"
}<|MERGE_RESOLUTION|>--- conflicted
+++ resolved
@@ -2175,7 +2175,6 @@
 			"revisionTime": "2016-09-14T00:11:54Z"
 		},
 		{
-<<<<<<< HEAD
 			"checksumSHA1": "L68uqaYKEOxkq2xwnNV2bRP7yO4=",
 			"path": "golang.org/x/net/html",
 			"revision": "cbe0f9307d0156177f9dd5dc85da1a31abc5f2fb",
@@ -2188,10 +2187,7 @@
 			"revisionTime": "2018-02-18T17:15:52Z"
 		},
 		{
-			"checksumSHA1": "szmox7VF0nawZ4/erMCImLRDheQ=",
-=======
 			"checksumSHA1": "cY4u3LCdJxKaS2GbftZjfrOSnNE=",
->>>>>>> 9eef4725
 			"path": "golang.org/x/net/http2",
 			"revision": "66aacef3dd8a676686c7ae3716979581e8b03c47",
 			"revisionTime": "2016-09-14T00:11:54Z"
@@ -2227,17 +2223,13 @@
 			"revisionTime": "2016-02-25T17:50:37Z"
 		},
 		{
-<<<<<<< HEAD
 			"checksumSHA1": "Q165MxF3KQE3AaU3GGPsKFLEFCU=",
 			"path": "golang.org/x/net/publicsuffix",
 			"revision": "cbe0f9307d0156177f9dd5dc85da1a31abc5f2fb",
 			"revisionTime": "2018-02-18T17:15:52Z"
 		},
 		{
-			"checksumSHA1": "U3JEKriLxCHePYG8XtuVLGuNCK4=",
-=======
 			"checksumSHA1": "u/r66lwYfgg682u5hZG7/E7+VCY=",
->>>>>>> 9eef4725
 			"path": "golang.org/x/net/trace",
 			"revision": "66aacef3dd8a676686c7ae3716979581e8b03c47",
 			"revisionTime": "2016-09-14T00:11:54Z"
